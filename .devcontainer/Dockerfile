--- conflicted
+++ resolved
@@ -1,16 +1,4 @@
 FROM mcr.microsoft.com/dotnet/sdk:3.1-focal
-<<<<<<< HEAD
-RUN apt update \
-    && apt-get install -y cmake \
-                          ninja-build \
-                          clang-11 \
-                          clang-tidy-11 \
-                          build-essential \
-    && apt-get clean \
-    && rm -rf /var/lib/apt/lists/
-RUN curl https://sh.rustup.rs -sSf | sh -s -- -y
-CMD [ "pwsh" ]
-=======
 
 # Install Mono and Nuget CLI
 RUN apt-get -y update && \
@@ -21,16 +9,14 @@
     apt-get -y install --no-install-recommends mono-complete nuget && \
     apt-get clean && rm -rf /var/lib/apt/lists/
 
-# Install CMake, Ninja, LLVM/Clang tools
-RUN apt-get -y update && \
-    apt-get install -y cmake && \
-    apt-get install -y ninja-build && \
-    apt-get install -y clang-11 && \
-    apt-get install -y clang-tidy-11 && \
-    apt-get clean && rm -rf /var/lib/apt/lists/
+RUN apt update \
+    && apt-get install -y cmake \
+                          ninja-build \
+                          clang-11 \
+                          clang-tidy-11 \
+                          build-essential \
+    && apt-get clean \
+    && rm -rf /var/lib/apt/lists/
 
-# Install C/C++ build tools and libraries
-RUN apt-get -y update && \
-    apt-get install -y build-essential && \
-    apt-get clean && rm -rf /var/lib/apt/lists/
->>>>>>> c84d56d9
+RUN curl https://sh.rustup.rs -sSf | sh -s -- -y
+CMD [ "pwsh" ]