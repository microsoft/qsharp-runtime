add_subdirectory(QIR)
add_subdirectory(Simulators)
<<<<<<< HEAD

#===============================================================================
# Produce the qdk dynamic library
#
add_library(qdk SHARED
    $<TARGET_OBJECTS:qir-rt-support-obj>
    $<TARGET_OBJECTS:qir-qis-support-obj>
    # NB: The following line includes all obj files from simulators, but does
    #     not include Rust dependencies. To get that, we need the opensim lib
    #     as well, built from corrosion in the Simulators subdirectory, above.
    $<TARGET_OBJECTS:simulators-obj>
)

target_link_libraries(qdk
  ${QIR_BRIDGE_UTILITY_LIB}
  ${QIR_BRIDGE_QIS_UTILITY_LIB}
  ${CMAKE_DL_LIBS}
  opensim
)

set_property(TARGET qdk PROPERTY POSITION_INDEPENDENT_CODE ON)

install(TARGETS qdk
  RUNTIME DESTINATION "${CMAKE_BINARY_DIR}/bin" 
  LIBRARY DESTINATION "${CMAKE_BINARY_DIR}/bin"
)



=======
add_subdirectory(Tracer)
add_subdirectory(qdk)

>>>>>>> 46ea64d7
<|MERGE_RESOLUTION|>--- conflicted
+++ resolved
@@ -1,37 +1,4 @@
-add_subdirectory(QIR)
-add_subdirectory(Simulators)
-<<<<<<< HEAD
-
-#===============================================================================
-# Produce the qdk dynamic library
-#
-add_library(qdk SHARED
-    $<TARGET_OBJECTS:qir-rt-support-obj>
-    $<TARGET_OBJECTS:qir-qis-support-obj>
-    # NB: The following line includes all obj files from simulators, but does
-    #     not include Rust dependencies. To get that, we need the opensim lib
-    #     as well, built from corrosion in the Simulators subdirectory, above.
-    $<TARGET_OBJECTS:simulators-obj>
-)
-
-target_link_libraries(qdk
-  ${QIR_BRIDGE_UTILITY_LIB}
-  ${QIR_BRIDGE_QIS_UTILITY_LIB}
-  ${CMAKE_DL_LIBS}
-  opensim
-)
-
-set_property(TARGET qdk PROPERTY POSITION_INDEPENDENT_CODE ON)
-
-install(TARGETS qdk
-  RUNTIME DESTINATION "${CMAKE_BINARY_DIR}/bin" 
-  LIBRARY DESTINATION "${CMAKE_BINARY_DIR}/bin"
-)
-
-
-
-=======
-add_subdirectory(Tracer)
-add_subdirectory(qdk)
-
->>>>>>> 46ea64d7
+add_subdirectory(QIR)
+add_subdirectory(Simulators)
+add_subdirectory(Tracer)
+add_subdirectory(qdk)