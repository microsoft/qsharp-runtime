--- conflicted
+++ resolved
@@ -1,15 +1,6 @@
 ﻿// Copyright (c) Microsoft Corporation. All rights reserved.
 // Licensed under the MIT License.
 
-<<<<<<< HEAD
-using System;
-using System.IO;
-using System.Threading;
-using System.Threading.Tasks;
-using Microsoft.WindowsAzure.Storage.Blob;
-
-=======
->>>>>>> 5f8268e4
 namespace Microsoft.Azure.Quantum.Storage
 {
     using System;
@@ -30,13 +21,8 @@
         /// <param name="destination">The destination.</param>
         /// <param name="cancellationToken">The cancellation token.</param>
         /// <returns>Serialization protocol of the downloaded BLOB.</returns>
-<<<<<<< HEAD
         Task DownloadBlobAsync(
-            string containerName,
-=======
-        Task<ProtocolType> DownloadBlobAsync(
             BlobContainerClient containerClient,
->>>>>>> 5f8268e4
             string blobName,
             Stream destination,
             CancellationToken cancellationToken = default);
