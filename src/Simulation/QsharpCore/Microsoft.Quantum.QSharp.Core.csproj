﻿<Project Sdk="Microsoft.Quantum.Sdk/0.13.2011.802-alpha">

  <Import Project="..\TargetDefinitions\TargetPackages\QsharpCore.Package.props" />

  <PropertyGroup>
<<<<<<< HEAD
=======
    <TargetFramework>netstandard2.1</TargetFramework>
    <QsharpDocsGeneration>true</QsharpDocsGeneration>
    <CsharpGeneration>false</CsharpGeneration> <!-- we will provide our own -->
    <IncludeQsharpCorePackages>false</IncludeQsharpCorePackages>
    <QscVerbosity>detailed</QscVerbosity>
  </PropertyGroup>

  <PropertyGroup>
    <Authors>Microsoft</Authors>
>>>>>>> 6dc06f3b
    <Description>Core support for the Q# programming language.</Description>
  </PropertyGroup>
  
<<<<<<< HEAD
</Project>
=======
  <ItemGroup>
    <Compile Include="..\Common\DelaySign.cs" Link="Properties\DelaySign.cs" />
  </ItemGroup>

  <ItemGroup>
    <ProjectReference Include="..\Core\Microsoft.Quantum.Runtime.Core.csproj" />
    <ProjectReference Include="..\CsharpGeneration\Microsoft.Quantum.CsharpGeneration.fsproj" PrivateAssets="All" IsQscReference="true" />
  </ItemGroup>

  <ItemGroup>
    <None Include="..\..\..\build\assets\qdk-nuget-icon.png" Pack="true" Visible="false" PackagePath="" />
  </ItemGroup>

  <Target Name="BeforeCsharpCompile">
    <ItemGroup>
      <Compile Include="$(GeneratedFilesOutputPath)**/*.g.cs" Exclude="@(Compile)" AutoGen="true" />
    </ItemGroup>
  </Target>  

</Project>
>>>>>>> 6dc06f3b
<|MERGE_RESOLUTION|>--- conflicted
+++ resolved
@@ -3,42 +3,7 @@
   <Import Project="..\TargetDefinitions\TargetPackages\QsharpCore.Package.props" />
 
   <PropertyGroup>
-<<<<<<< HEAD
-=======
-    <TargetFramework>netstandard2.1</TargetFramework>
-    <QsharpDocsGeneration>true</QsharpDocsGeneration>
-    <CsharpGeneration>false</CsharpGeneration> <!-- we will provide our own -->
-    <IncludeQsharpCorePackages>false</IncludeQsharpCorePackages>
-    <QscVerbosity>detailed</QscVerbosity>
-  </PropertyGroup>
-
-  <PropertyGroup>
-    <Authors>Microsoft</Authors>
->>>>>>> 6dc06f3b
     <Description>Core support for the Q# programming language.</Description>
   </PropertyGroup>
   
-<<<<<<< HEAD
-</Project>
-=======
-  <ItemGroup>
-    <Compile Include="..\Common\DelaySign.cs" Link="Properties\DelaySign.cs" />
-  </ItemGroup>
-
-  <ItemGroup>
-    <ProjectReference Include="..\Core\Microsoft.Quantum.Runtime.Core.csproj" />
-    <ProjectReference Include="..\CsharpGeneration\Microsoft.Quantum.CsharpGeneration.fsproj" PrivateAssets="All" IsQscReference="true" />
-  </ItemGroup>
-
-  <ItemGroup>
-    <None Include="..\..\..\build\assets\qdk-nuget-icon.png" Pack="true" Visible="false" PackagePath="" />
-  </ItemGroup>
-
-  <Target Name="BeforeCsharpCompile">
-    <ItemGroup>
-      <Compile Include="$(GeneratedFilesOutputPath)**/*.g.cs" Exclude="@(Compile)" AutoGen="true" />
-    </ItemGroup>
-  </Target>  
-
-</Project>
->>>>>>> 6dc06f3b
+</Project>