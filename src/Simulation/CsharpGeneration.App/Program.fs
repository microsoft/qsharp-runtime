--- conflicted
+++ resolved
@@ -32,10 +32,6 @@
       HelpText = "Destination folder where the output of the compilation will be generated.")>]
     OutputFolder : string
 
-    [<Option("test", Required = false, Default = false, 
-      HelpText = "Specifies whether the project to compile may contain unit tests.")>]
-    IsTestProject : bool;
-
     [<Option("doc", Required = false,
       HelpText = "Destination folder where documentation will be generated.")>]
     DocFolder : string
@@ -58,10 +54,6 @@
     let outputFolder = if String.IsNullOrWhiteSpace options.QSTFileName then null else options.OutputFolder
     let codeGenDll = typeof<Emitter>.Assembly.Location
     let assemblyConstants = new Dictionary<string, string>()
-<<<<<<< HEAD
-    if options.IsTestProject then assemblyConstants.[Emitter.IsTestProject] <- "true"
-=======
->>>>>>> af6262c0
     let loadOptions = 
         new CompilationLoader.Configuration(
             GenerateFunctorSupport = true,
@@ -72,21 +64,12 @@
             AssemblyConstants = assemblyConstants
         ) 
     let loaded = new CompilationLoader(options.Input, options.References, Nullable(loadOptions), logger)
-<<<<<<< HEAD
-    if loaded.Success then 0 else 2
-=======
     if loaded.Success then ExitStatus.SUCCESS else ExitStatus.COMPILATION_ERRORS
->>>>>>> af6262c0
 
 
 let [<EntryPoint>] main args = 
     match Parser.Default.ParseArguments<Options> args with 
-<<<<<<< HEAD
-    | :? Parsed<Options> as options -> generateFiles options.Value
-    | _ -> 1
-=======
     | :? Parsed<Options> as options -> (int)(generateFiles options.Value)
     | _ -> (int)ExitStatus.INVALID_OPTIONS
->>>>>>> af6262c0
 
 
