--- conflicted
+++ resolved
@@ -212,11 +212,7 @@
 
 #ifndef _MSC_VER
 	if (ctrlmask == 0){
-<<<<<<< HEAD
-		#pragma omp parallel for collapse(LOOP_COLLAPSE6) schedule(static)
-=======
 		#pragma omp parallel for collapse(LOOP_COLLAPSE6) schedule(static) proc_bind(spread)
->>>>>>> b9af6c94
 		for (std::size_t i0 = 0; i0 < n; i0 += 2 * dsorted[0]){
 			for (std::size_t i1 = 0; i1 < dsorted[0]; i1 += 2 * dsorted[1]){
 				for (std::size_t i2 = 0; i2 < dsorted[1]; i2 += 2 * dsorted[2]){
