--- conflicted
+++ resolved
@@ -578,12 +578,7 @@
         std::vector<positional_qubit_id> positions = get_qubit_positions(qubits);
         for (positional_qubit_id p : positions)
         {
-<<<<<<< HEAD
-            if (!kernels::isclassical(wfn_, get_qubit_position(q)) ||
-                kernels::getvalue(wfn_, get_qubit_position(q)) != 0)
-=======
             if (!kernels::isclassical(wfn_, p) || kernels::getvalue(wfn_, p) != 0)
->>>>>>> 44b657f0
             {
                 throw std::runtime_error("Cannot prepare state of entangled qubits or if they are not in state |0>");
             }
