﻿// Copyright (c) Microsoft Corporation. All rights reserved.
// Licensed under the MIT License.

namespace Microsoft.Quantum.CsharpGeneration.Testing

open System
open System.Collections.Immutable
open System.IO
open System.Globalization
open System.Web

open Microsoft.CodeAnalysis
open Microsoft.CodeAnalysis.CSharp
open Microsoft.CodeAnalysis.Formatting
open Microsoft.VisualStudio.LanguageServer.Protocol

open Xunit

open Microsoft.Quantum.QsCompiler.CompilationBuilder
open Microsoft.Quantum.QsCompiler.CsharpGeneration
open Microsoft.Quantum.QsCompiler.CsharpGeneration.SimulationCode
open Microsoft.Quantum.QsCompiler.DataTypes
open Microsoft.Quantum.QsCompiler.ReservedKeywords
open Microsoft.Quantum.QsCompiler.SyntaxTree


module SimulationCode =
    open Microsoft.Quantum.QsCompiler

    let clearFormatting (str:string) =
        str
        |> Seq.filter (not << Char.IsWhiteSpace)
        |> String.Concat

    [<Fact>]
    let ``Pure roslyn``() =
        let code = "
        namespace N1
        {
        enum E { A, b, C }

        public class C1
        {
        public   object P1 {get;set;}
        }
        }
"

        let expected = "
namespace N1
{
    enum E { A, b, C }

    public class C1
    {
        public object P1 { get; set; }
    }
}
"
        let root = SyntaxFactory.ParseCompilationUnit(code)
        let ws = new AdhocWorkspace()
        let formattedRoot = Formatter.Format(root, ws)
        let actual = formattedRoot.ToFullString()
        Assert.Equal(expected |> clearFormatting, actual |> clearFormatting)

    [<Fact>]
    let ``doubles in different locales`` () =
        let cases =
            [
                1.1,       "1.1D"
                1000.001,  "1000.001D"
                -1000.001, "-1000.001D"
                float 1,   "1D"
                float 0,   "0D"
                float -1,  "-1D"
            ]
        let values   = cases |> List.map fst
        let expected = cases |> List.map snd
        let testCulture c =
            // The prefix is just to make the error tell which culture failed
            let addPrefix v =  c + ": " + v
            let savedCulture = CultureInfo.CurrentCulture
            CultureInfo.CurrentCulture <- CultureInfo(c)
            let actual = values |> List.map floatToString
            CultureInfo.CurrentCulture <- savedCulture
            List.zip (expected |> List.map addPrefix) (actual |> List.map addPrefix)
            |> List.iter Assert.Equal
        [ "ru-RU"; "en-UD"; "en-GB"; "fr-FR"; "da-DK"; "nl-NL"; "zh-CN"; "es-ES"; "ta-LK" ] |> List.iter testCulture

    let parse files =
        let mutable errors = [] : Diagnostic list
        let addError (diag : Diagnostic) =
            match diag.Severity with
            | DiagnosticSeverity.Error -> errors <- diag :: errors
            | _ -> ()
        let addSourceFile (mgr:CompilationUnitManager) fileName =
            let fileId = new Uri(Path.GetFullPath fileName)
            let file = CompilationUnitManager.InitializeFileManager(fileId, File.ReadAllText fileName)
            mgr.AddOrUpdateSourceFileAsync file |> ignore
            // TODO: catch compilation errors and fail
        let mgr   = new CompilationUnitManager(null, fun ps -> ps.Diagnostics |> Array.iter addError)
        files |> List.iter (addSourceFile mgr)
        try let mutable compilation = mgr.Build().BuiltCompilation
            if not errors.IsEmpty then
                errors
                |> List.map (fun e -> sprintf "%s at %s, line %d" e.Message e.Source (e.Range.Start.Line + 1))
                |> String.concat "\n"
                |> failwith
            let functorGenSuccessful = CodeGeneration.GenerateFunctorSpecializations(compilation, &compilation)
            // todo: we might want to raise an error here if the functor generation fails (which will be the case for incorrect code)
            compilation.Namespaces
        with | e -> sprintf "compilation threw exception: \n%s" e.Message |> failwith // should never happen (all exceptions are caught by the compiler)

    let syntaxTree = parse [ (Path.Combine("Circuits", "Intrinsic.qs")); (Path.Combine("Circuits", "CodegenTests.qs")) ]

    let globalContext = CodegenContext.Create syntaxTree

    let findCallable name =
        let key = NonNullable<string>.New name
        match globalContext.byName.TryGetValue key with
        | true, v -> v |> List.sort |> List.head
        | false, _ -> sprintf "no callable with name %s has been successfully compiled" name |> failwith

    let findUdt name =
        let key = globalContext.allUdts.Keys |> Seq.sort |> Seq.find (fun n -> n.Name.Value = name)
        match globalContext.allUdts.TryGetValue key with
        | true, v -> key.Namespace, v
        | false, _ -> sprintf "no type with name %s has been successfully compiled" name |> failwith

    ////
    // Create some operations for our tests...
    ////
    let emptyOperation                          = findCallable @"emptyOperation"
    let zeroQubitOperation                      = findCallable @"zeroQubitOperation"
    let oneQubitAbstractOperation               = findCallable @"oneQubitAbstractOperation"
    let oneQubitSelfAdjointAbstractOperation    = findCallable @"oneQubitSelfAdjointAbstractOperation"
    let randomAbstractOperation                 = findCallable @"randomAbstractOperation"
    let oneQubitSelfAdjointOperation            = findCallable @"oneQubitSelfAdjointOperation"
    let oneQubitOperation                       = findCallable @"oneQubitOperation"
    let twoQubitOperation                       = findCallable @"twoQubitOperation"
    let threeQubitOperation                     = findCallable @"threeQubitOperation"
    let differentArgsOperation                  = findCallable @"differentArgsOperation"
    let randomOperation                         = findCallable @"randomOperation"
    let ifOperation                             = findCallable @"ifOperation"
    let foreachOperation                        = findCallable @"foreachOperation"
    let repeatOperation                         = findCallable @"repeatOperation"
    let selfInvokingOperation                   = findCallable @"selfInvokingOperation"
    let letsOperations                          = findCallable @"letsOperations"
    let arraysOperations                        = findCallable @"arraysOperations"
    let sliceOperations                         = findCallable @"sliceOperations"
    let rangeOperations                         = findCallable @"rangeOperations"
    let helloWorld                              = findCallable @"helloWorld"
    let allocOperation                          = findCallable @"allocOperation"
    let failedOperation                         = findCallable @"failedOperation"
    let compareOps                              = findCallable @"compareOps"
    let partialApplicationTest                  = findCallable @"partialApplicationTest"
    let opParametersTest                        = findCallable @"opParametersTest"
    let measureWithScratch                      = findCallable @"measureWithScratch"
    let with1C                                  = findCallable @"With1C"
    let genC1                                   = findCallable @"genC1"
    let genC1a                                  = findCallable @"genC1a"
    let genC2                                   = findCallable @"genC2"
    let genAdj1                                 = findCallable @"genAdj1"
    let genCtrl3                                = findCallable @"genCtrl3"
    let genU1                                   = findCallable @"genU1"
    let genU2                                   = findCallable @"genU2"
    let genMapper                               = findCallable @"genMapper"
    let genIter                                 = findCallable @"genIter"
    let usesGenerics                            = findCallable @"usesGenerics"
    let duplicatedDefinitionsCaller             = findCallable @"duplicatedDefinitionsCaller"
    let nestedArgTuple1                         = findCallable @"nestedArgTuple1"
    let nestedArgTuple2                         = findCallable @"nestedArgTuple2"
    let nestedArgTupleGeneric                   = findCallable @"nestedArgTupleGeneric"
    let udtsTest                                = findCallable @"udtsTest"
    let compose                                 = findCallable @"compose"
    let composeImpl                             = findCallable @"composeImpl"
    let callTests                               = findCallable @"callTests"
    let udtTuple                                = findCallable @"udtTuple"
    let emptyFunction                           = findCallable @"emptyFunction"
    let intFunction                             = findCallable @"intFunction"
    let powFunction                             = findCallable @"powFunction"
    let bigPowFunction                          = findCallable @"bigPowFunction"
    let factorial                               = findCallable @"factorial"
    let genF1                                   = findCallable @"genF1"
    let genRecursion                            = findCallable @"genRecursion"
    let partialFunctionTest                     = findCallable @"partialFunctionTest"
    let returnTest1                             = findCallable @"returnTest1"
    let returnTest2                             = findCallable @"returnTest2"
    let returnTest3                             = findCallable @"returnTest3"
    let returnTest4                             = findCallable @"returnTest4"
    let returnTest5                             = findCallable @"returnTest5"
    let returnTest6                             = findCallable @"returnTest6"
    let returnTest7                             = findCallable @"returnTest7"
    let returnTest8                             = findCallable @"returnTest8"
    let returnTest9                             = findCallable @"returnTest9"
    let returnTest10                            = findCallable @"returnTest10"
    let bitOperations                           = findCallable @"bitOperations"
    let testLengthDependency                    = findCallable @"testLengthDependency"
    let UpdateUdtItems                          = findCallable @"UpdateUdtItems"
    let emptyInternalFunction                   = findCallable @"EmptyInternalFunction"
    let emptyInternalOperation                  = findCallable @"EmptyInternalOperation"
    let useInternalCallables                    = findCallable @"UseInternalCallables"

    let udt_args0                               = findUdt @"udt_args0"
    let udt_args1                               = findUdt @"udt_args1"
    let udt_A                                   = findUdt @"A"
    let udt_AA                                  = findUdt @"AA"
    let udt_U                                   = findUdt @"U"
    let udt_Q                                   = findUdt @"Q"
    let udt_QQ                                  = findUdt @"QQ"
    let udt_Qubits                              = findUdt @"Qubits"
    let udt_Real                                = findUdt @"udt_Real"
    let udt_Complex                             = findUdt @"udt_Complex"
    let udt_TwoDimArray                         = findUdt @"udt_TwoDimArray"
    let udt_InternalType                        = findUdt @"InternalType"
    let udt_NamedTuple                          = findUdt @"NamedTuple"

    let createTestContext op = globalContext.setCallable op


    let testOneFile fileName (expected:string) =
<<<<<<< HEAD
        let fullPath = Path.GetFullPath fileName
        let escapeCSharpString (s : string) = SymbolDisplay.FormatLiteral (s, false)
        let expected =
            expected
            |> (fun s -> s.Replace("%%%", fullPath |> HttpUtility.JavaScriptStringEncode |> escapeCSharpString))
            |> (fun s -> s.Replace("%%", fullPath |> escapeCSharpString))
        let tree = parse [Path.Combine ("Circuits", "Intrinsic.qs"); fileName]
=======
        let expected = expected.Replace("%%%", (Uri(Path.GetFullPath fileName)).AbsolutePath)
        let expected = expected.Replace("%%", (Path.GetFullPath fileName).Replace("\\", "\\\\"))
        let tree   = parse [(Path.Combine("Circuits","Intrinsic.qs")); fileName]
>>>>>>> 1134d4d4
        let actual =
            CodegenContext.Create (tree, ImmutableDictionary.Empty)
            |> generate (Path.GetFullPath fileName |> NonNullable<string>.New)
        Assert.Equal(expected |> clearFormatting, actual |> clearFormatting)

    let testOneBody (builder:SyntaxBuilder) (expected: string list) =
        let actual =
            builder.BuiltStatements
            |> List.map (fun s -> s.ToFullString())
        Assert.Equal(expected.Length, actual.Length)
        List.zip (expected |> List.map clearFormatting) (actual |> List.map clearFormatting) |> List.iter Assert.Equal

    let testOneList op (build: CodegenContext -> 'X -> 'Y List) (arg: 'X) (clean: 'Y -> 'Z) (expected: 'Z list) =
        let context = createTestContext op
        let actual =
            arg
            |> build context
            |> List.map clean

        List.zip expected actual
        |> List.iter Assert.Equal<'Z>

    [<Fact>]
    let ``tupleBaseClassName test`` () =
        let testOne (_, udt) expected =
            let context = (CodegenContext.Create syntaxTree).setUdt udt
            let actual = tupleBaseClassName context udt.Type
            Assert.Equal (expected |> clearFormatting, actual |> clearFormatting)

        "QTuple<IQArray<Qubit>>"
        |> testOne udt_args0

        "QTuple<(Int64, IQArray<Qubit>)>"
        |> testOne udt_args1

        "QTuple<ICallable>"
        |> testOne udt_A

        "QTuple<A>"
        |> testOne udt_AA

        "QTuple<IUnitary>"
        |> testOne udt_U

        "QTuple<Qubit>"
        |> testOne udt_Q

        "QTuple<Double>"
        |> testOne udt_Real

        "QTuple<(udt_Real,udt_Real)>"
        |> testOne udt_Complex

        "QTuple<IQArray<IQArray<Result>>>"
        |> testOne udt_TwoDimArray

    [<Fact>]
    let ``operationDependencies test`` () =
        let NS1 = "Microsoft.Quantum.Testing"
        let NS2 = "Microsoft.Quantum.Intrinsic"
        let NSG = "Microsoft.Quantum.Compiler.Generics"
        let NSO = "Microsoft.Quantum.Overrides"
        let NSC = "Microsoft.Quantum.Core"

        let testOne (_,op) expected =
            let context = createTestContext op
            let sortByNames l = l |> List.sortBy (fun ((n,_),_) -> n) |> List.sortBy (fun ((_,ns),_) -> ns)
            let actual =
                op
                |> operationDependencies
                |> List.map (fun n -> ((n.Namespace.Value, n.Name.Value), (n |> roslynCallableTypeName context)))

            List.zip (expected |> sortByNames) (actual |> sortByNames)
            |> List.iter Assert.Equal

        []
        |> testOne emptyOperation

        []
        |> testOne oneQubitAbstractOperation

        [
            ((NS2, "CNOT"    ),  "IAdjointable<(Qubit,Qubit)>")
            ((NS2, "R"       ),  "IAdjointable<(Double,Qubit)>")
        ]
        |> testOne twoQubitOperation

        [
            ((NS1,"three_op1"),   "IUnitary<(Qubit,Qubit)>")
        ]
        |> testOne threeQubitOperation

        []
        |> testOne randomAbstractOperation

        [
            ((NS2, "Z"),                        "IUnitary<Qubit>")
            ((NS1, "selfInvokingOperation"),    "IAdjointable<Qubit>")
        ]
        |> testOne selfInvokingOperation

        [
            ((NSG, "genRecursion"),       "ICallable")
        ]
        |> testOne genRecursion

        [
            ((NS2, "M"       ),    "ICallable<Qubit, Result>")
            ((NS1, "let_f0"  ),    "ICallable<Int64, QRange>")
        ]
        |> testOne letsOperations

        []
        |> testOne helloWorld

        [
            ((NS2, "Allocate"    ),  "Allocate")
            ((NS2, "Borrow"      ),  "Borrow")
            ((NS2, "X"           ),  "IUnitary<Qubit>")
            ((NS2, "Z"           ),  "IUnitary<Qubit>")
            ((NS2, "Release"     ),  "Release")
            ((NS2, "Return"      ),  "Return")
            ((NS1, "alloc_op0"   ),  "ICallable<Qubit, QVoid>")
        ]
        |> testOne allocOperation

        []
        |> testOne failedOperation

        []
        |> testOne compareOps

        [
            ((NS1, "if_f0"),       "ICallable<QVoid, Int64>")
        ]
        |> testOne ifOperation

        [
            ((NSC, "RangeEnd"),    "ICallable<QRange, Int64>")
            ((NS1, "foreach_f2"),  "ICallable<(Int64,Int64), Int64>")
        ]
        |> testOne foreachOperation

        [
            ((NS2, "Allocate"),    "Allocate")
            ((NS2, "Release"),     "Release")
            ((NS1, "repeat_op0"),  "ICallable<repeat_udt0, Result>")
            ((NS1, "repeat_op1"),  "ICallable<(Int64,IQArray<Qubit>), Result>")
            ((NS1, "repeat_op2"),  "ICallable<(Double,repeat_udt0), Result>")
            ((NS1, "repeat_udt0"), "ICallable<(Int64,IQArray<Qubit>), repeat_udt0>")
        ]
        |> testOne repeatOperation

        [
            ((NS1, "partial3Args"), "ICallable<(Int64,Double,Result), QVoid>")
            ((NS1, "partialFunction"), "ICallable<(Int64,Double,Pauli), Result>")
            ((NS1, "partialGeneric1"), "ICallable")
            ((NS1, "partialGeneric2"), "ICallable")
            ((NS1, "partialInnerTuple"), "ICallable<(Int64,(Double,Result)), QVoid>")
            ((NS1, "partialNestedArgsOp"), "ICallable<((Int64,Int64,Int64),((Double,Double),(Result,Result,Result))), QVoid>")
        ]
        |> testOne partialApplicationTest

        [
            ((NS1, "OP_1"),         "ICallable<Qubit, Result>")
        ]
        |> testOne opParametersTest

        [
            ((NS2, "Allocate"    ),  "Allocate")
            ((NS2, "Borrow"      ),  "Borrow")
            ((NSC, "Length"      ),  "ICallable")
            ((NS2, "Release"     ),  "Release")
            ((NS2, "Return"      ),  "Return")
            ((NS1, "random_f1"   ),  "ICallable<(Int64,Int64), Int64>")
            ((NS1, "random_op0"  ),  "ICallable<(Qubit,Int64), QVoid>")
            ((NS1, "random_op1"  ),  "ICallable<Qubit, Result>")
            ((NS1, "random_op10" ),  "ICallable<(Qubit,Int64), QVoid>")
            ((NS1, "random_op2"  ),  "ICallable<Qubit, Result>")
            ((NS1, "random_op3"  ),  "ICallable<(Qubit,Result,Pauli), QVoid>")
            ((NS1, "random_op4"  ),  "ICallable<(Qubit,Pauli), QVoid>")
            ((NS1, "random_op5"  ),  "IAdjointable<(Qubit,Pauli)>")
            ((NS1, "random_op6"  ),  "ICallable<(Qubit,Pauli), QVoid>")
            ((NS1, "random_op7"  ),  "IUnitary<(Qubit,Pauli)>")
            ((NS1, "random_op8"  ),  "ICallable<(Qubit,Pauli), QVoid>")
            ((NS1, "random_op9"  ),  "IUnitary<(Qubit,Pauli)>")
        ]
        |> testOne randomOperation

        [
            ((NS2, "Allocate"    ), "Allocate")
            ((NS2, "H"           ), "IUnitary<Qubit>")
            ((NSC, "Length"      ),  "ICallable")
            ((NS2, "M"           ), "ICallable<Qubit, Result>")
            ((NS2, "Release"     ), "Release")
            ((NS2, "S"           ), "IUnitary<Qubit>")
            ((NS1, "With1C"      ), "IControllable<(IAdjointable,IControllable,Qubit)>")
            ((NS2, "X"           ), "IUnitary<Qubit>")
        ]
        |> testOne measureWithScratch

        []
        |> testOne genC1

        [
            ((NSG, "genC2"          ), "ICallable")
        ]
        |> testOne genU1

        []
        |> testOne genCtrl3

        [
            ((NS2, "Allocate"       ), "Allocate")
            ((NS2, "CNOT"           ), "IAdjointable<(Qubit,Qubit)>")
            ((NS1, "Hold"           ), "ICallable")
            ((NS2, "Release"        ), "Release")
            ((NSG, "ResultToString" ), "ICallable<Result, String>")
            ((NS2, "X"              ), "IUnitary<Qubit>")
            ((NSG, "genIter"        ), "IUnitary")
            ((NSG, "genMapper"      ), "ICallable")
            ((NSG, "genU1"          ), "IUnitary")
            ((NS1, "noOpGeneric"    ), "IUnitary")
            ((NS1, "noOpResult"     ), "IUnitary<Result>")
        ]
        |> testOne usesGenerics

        [
            ((NS2, "Allocate"       ), "Allocate")
            ((NS2, "H"              ), "IUnitary<Qubit>")
            ((NS1, "H"              ), "ICallable<Qubit, QVoid>")
            ((NS2, "Release"        ), "Release")
            ((NS1, "emptyFunction"  ), "ICallable<QVoid, QVoid>")
            ((NSO, "emptyFunction"  ), "ICallable<QVoid, QVoid>")
        ]
        |> testOne duplicatedDefinitionsCaller

        [
            ((NS1, "iter"),         "ICallable")
            ((NSC, "Length"),       "ICallable")
        ]
        |> testOne testLengthDependency


    [<Fact>]
    let ``flatArgumentsList test`` () =
        let testOne (_, op: QsCallable) (expectedArgs: (string * string) list) =
            testOneList op flatArgumentsList op.ArgumentTuple id expectedArgs

        []
        |> testOne emptyOperation

        [
            ("n", "Int64")
        ]
        |> testOne helloWorld

        [
            ("q1", "Qubit")
        ]
        |> testOne oneQubitAbstractOperation

        [
            "q1", "Qubit"
            "t1", "(Qubit,Double)"
        ]
        |> testOne twoQubitOperation


        [
            "q1",   "Qubit"
            "q2",   "Qubit"
            "arr1", "Qubits"
        ]
        |> testOne threeQubitOperation

        [
            "q1", "Qubit"
            "b",  "Basis"
            "t",  "(Pauli,IQArray<IQArray<Double>>,Boolean)"
            "i",  "Int64"
        ]
        |> testOne randomAbstractOperation

        [
            "a", "Int64"
            "b", "Int64"
            "c", "Double"
            "d", "Double"
        ]
        |> testOne nestedArgTuple1

        [
            "a", "(Int64,Int64)"
            "c", "Double"
            "b", "Int64"
            "d", "(Qubit,Qubit)"
            "e", "Double"
        ]
        |> testOne nestedArgTuple2

        [
            "outerOperation", "IAdjointable"
            "innerOperation", "IControllable"
            "target", "Qubit"
        ]
        |> testOne with1C

        [
            "a1", "__T__"
        ]
        |> testOne genC1

        [
            "arg1", "__X__"
            "arg2", "(Int64,(__Y__,__Z__),Result)"
        ]
        |> testOne genCtrl3

        [
            "second", "ICallable"
            "first",  "ICallable"
            "arg",    "__B__"
        ]
        |> testOne composeImpl

        [
            "mapper", "ICallable"
            "source", "IQArray<__T__>"
        ]
        |> testOne genMapper

    [<Fact>]
    let ``findQubitFields test`` () =
        let testOne (_,op) = testOneList op findQubitFields op.Signature.ArgumentType (snd >> formatSyntaxTree)

        []
        |> testOne emptyOperation

        []
        |> testOne helloWorld

        [
            "Data"
        ]
        |> testOne oneQubitAbstractOperation

        [
            "Data.Item1"
            "Data.Item2.Item1"
        ]
        |> testOne twoQubitOperation


        [
            "Data.Item1"
            "Data.Item2"
            "Data.Item3?.Data"
        ]
        |> testOne threeQubitOperation

        [
            "Data.Item1"
            "Data.Item2"
            "Data.Item3"
        ]
        |> testOne differentArgsOperation

        [
            "Data.Item1"
        ]
        |> testOne randomOperation

        [
            "Data.Item1"
        ]
        |> testOne randomAbstractOperation

        [
        ]
        |> testOne nestedArgTuple1

        [
            "Data.Item2.Item2.Item2.Item1"
            "Data.Item2.Item2.Item2.Item2"
        ]
        |> testOne nestedArgTuple2

        [
            "Data"
        ]
        |> testOne genU1

        [
            "Data.Item1"
            "Data.Item2.Item2.Item1"
            "Data.Item2.Item2.Item2"
        ]
        |> testOne genCtrl3

        [
            "Data.Item2?.Data.Item2"
            "Data.Item3?.Data.Item2.Item1"
            "Data.Item3?.Data.Item2.Item2"
            "Data.Item4"
        ]
        |> testOne udtTuple

        []
        |> testOne emptyFunction

        [
            "Data.Item2.Item1?.Data"
            "Data.Item2.Item2?.Data"
            "Data.Item3.Item1?.Data"
            "Data.Item3.Item2?.Data"
            "Data.Item4?.Data"
        ]
        |> testOne partialFunctionTest

    [<Fact>]
    let ``buildQubitsField test`` () =
        let testOne (_,op) expected = testOneList op buildQubitsField op.Signature.ArgumentType (formatSyntaxTree >> clearFormatting) (expected |> List.map clearFormatting)

        [
            "System.Collections.Generic.IEnumerable<Qubit> IApplyData.Qubits => null;"
        ]
        |> testOne emptyOperation

        [
            "System.Collections.Generic.IEnumerable<Qubit> IApplyData.Qubits => null;"
        ]
        |> testOne helloWorld

        [
            "System.Collections.Generic.IEnumerable<Qubit> IApplyData.Qubits
            {
                get
                {
                    yield return Data;
                }
            }"
        ]
        |> testOne oneQubitAbstractOperation

        [
            "System.Collections.Generic.IEnumerable<Qubit> IApplyData.Qubits
            {
                get
                {
                    yield return Data.Item1;
                    yield return Data.Item2.Item1;
                }
            }"
        ]
        |> testOne twoQubitOperation


        [
            "System.Collections.Generic.IEnumerable<Qubit> IApplyData.Qubits
            {
                get
                {
                    return Qubit.Concat(
                        ((IApplyData)Data.Item1)?.Qubits,
                        ((IApplyData)Data.Item2)?.Qubits,
                        ((IApplyData)Data.Item3?.Data)?.Qubits
                    );
                }
            }"
        ]
        |> testOne threeQubitOperation

        [
            "System.Collections.Generic.IEnumerable<Qubit> IApplyData.Qubits
            {
                get
                {
                    return Qubit.Concat(
                        ((IApplyData)Data.Item1)?.Qubits,
                        ((IApplyData)Data.Item2)?.Qubits,
                        ((IApplyData)Data.Item3)?.Qubits
                    );
                }
            }"
        ]
        |> testOne differentArgsOperation

        [
            "System.Collections.Generic.IEnumerable<Qubit> IApplyData.Qubits
            {
                get
                {
                    yield return Data.Item1;
                }
            }"
        ]
        |> testOne randomOperation

        [
            "System.Collections.Generic.IEnumerable<Qubit> IApplyData.Qubits => null;"
        ]
        |> testOne nestedArgTuple1

        [
            "System.Collections.Generic.IEnumerable<Qubit> IApplyData.Qubits
            {
                get
                {
                    yield return Data.Item2.Item2.Item2.Item1;
                    yield return Data.Item2.Item2.Item2.Item2;
                }
            }"
        ]
        |> testOne nestedArgTuple2


        [
            "System.Collections.Generic.IEnumerable<Qubit> IApplyData.Qubits
            {
                get
                {
                    yield return Data.Item2?.Data.Item2;
                    yield return Data.Item3?.Data.Item2.Item1;
                    yield return Data.Item3?.Data.Item2.Item2;
                    yield return Data.Item4;
                }
            }"
        ]
        |> testOne udtTuple

        [
            "System.Collections.Generic.IEnumerable<Qubit> IApplyData.Qubits
            {
                get
                {
                    return Qubit.Concat(
                        ((IApplyData)Data.Item1)?.Qubits,
                        ((IApplyData)Data.Item3.Item2?.Data.Item2)?.Qubits,
                        ((IApplyData)Data.Item3.Item3?.Data)?.Qubits,
                        ((IApplyData)Data.Item3.Item4?.Data)?.Qubits,
                        ((IApplyData)Data.Item3.Item5)?.Qubits
                    );
                }
            }"
        ]
        |> testOne letsOperations

        [
            "System.Collections.Generic.IEnumerable<Qubit> IApplyData.Qubits
            {
                get
                {
                    var __temp1__ = Data;
                    return __temp1__?.GetQubits();
                }
            }"

        ]
        |> testOne genU1

        [
            "System.Collections.Generic.IEnumerable<Qubit> IApplyData.Qubits
            {
                get
                {
                    var __temp1__ = Data.Item1;
                    var __temp2__ = Data.Item2.Item2.Item1;
                    var __temp3__ = Data.Item2.Item2.Item2;
                    return Qubit.Concat(
                        __temp1__?.GetQubits(),
                        __temp2__?.GetQubits(),
                        __temp3__?.GetQubits()
                    );
                }
            }"
        ]
        |> testOne genCtrl3

    [<Fact>]
    let ``areAllQubitArgs test`` () =
        let testOne (_,op) expected =
            let context = createTestContext op
            let actual =
                op.Signature.ArgumentType
                |> findQubitFields context
                |> List.map fst
                |> areAllQubitArgs
            Assert.Equal (expected, actual)

        true
        |> testOne emptyOperation

        true
        |> testOne helloWorld

        true
        |> testOne oneQubitAbstractOperation

        true
        |> testOne twoQubitOperation

        false
        |> testOne threeQubitOperation

        false
        |> testOne differentArgsOperation

        true
        |> testOne randomOperation

        true
        |> testOne randomAbstractOperation

        true
        |> testOne nestedArgTuple1

        true
        |> testOne nestedArgTuple2


    let depsByName (l : QsQualifiedName list) = l |> List.sortBy (fun n -> n.Namespace.Value) |> List.sortBy (fun n -> n.Name.Value)

    [<Fact>]
    let ``buildInit test`` () =
        let testOne (_,op) body =
            let context  = createTestContext op
            let deps     = op   |> operationDependencies |> depsByName
            let actual   = deps |> buildInit context |> formatSyntaxTree
            let expected = sprintf "public override void Init() { %s }" (String.concat "" body)
            Assert.Equal (expected |> clearFormatting, actual |> clearFormatting)

        let template = sprintf "this.%s = this.Factory.Get<%s>(typeof(%s));"
        [
        ]
        |> testOne emptyOperation

        [
        ]
        |> testOne oneQubitAbstractOperation

        [
        ]
        |> testOne genU2

        [
            template "Allocate"                               "Allocate"                        "Microsoft.Quantum.Intrinsic.Allocate"
            template "MicrosoftQuantumIntrinsicH"             "IUnitary<Qubit>"                 "Microsoft.Quantum.Intrinsic.H"
            template "H"                                      "ICallable<Qubit, QVoid>"         "H"
            template "Release"                                "Release"                         "Microsoft.Quantum.Intrinsic.Release"
            template "MicrosoftQuantumOverridesemptyFunction" "ICallable<QVoid, QVoid>"         "Microsoft.Quantum.Overrides.emptyFunction"
            template "emptyFunction"                          "ICallable<QVoid, QVoid>"         "emptyFunction"
        ]
        |> testOne duplicatedDefinitionsCaller

        [
            template "Allocate"                             "Allocate"                          "Microsoft.Quantum.Intrinsic.Allocate"
            template "CNOT"                                 "IAdjointable<(Qubit, Qubit)>"      "Microsoft.Quantum.Intrinsic.CNOT"
            template "MicrosoftQuantumTestingHold"          "ICallable"                         "Microsoft.Quantum.Testing.Hold<>"
            template "Release"                              "Release"                           "Microsoft.Quantum.Intrinsic.Release"
            template "ResultToString"                       "ICallable<Result,String>"          "ResultToString"
            template "X"                                    "IUnitary<Qubit>"                   "Microsoft.Quantum.Intrinsic.X"
            template "genIter"                              "IUnitary"                          "genIter<>"
            template "genMapper"                            "ICallable"                         "genMapper<,>"
            template "genU1"                                "IUnitary"                          "genU1<>"
            template "MicrosoftQuantumTestingnoOpGeneric"   "IUnitary"                          "Microsoft.Quantum.Testing.noOpGeneric<>"
            template "MicrosoftQuantumTestingnoOpResult"    "IUnitary<Result>"                  "Microsoft.Quantum.Testing.noOpResult"
        ]
        |> testOne usesGenerics

        [
            template "Z"                                      "IUnitary<Qubit>"                 "Microsoft.Quantum.Intrinsic.Z"
            "this.self = this;"
        ]
        |> testOne selfInvokingOperation

        [
            template "self"                                 "ICallable"                       "genRecursion<>"
        ]
        |> testOne genRecursion

    [<Fact>]
    let ``getTypeOfOp test`` () =
        let testOne (_,op) =
            let dependendies context d =
                operationDependencies d
                |> List.map (getTypeOfOp context)
                |> List.map formatSyntaxTree
                |> List.sort
            testOneList op dependendies op id

        let template = sprintf "typeof(%s)"
        [
            template "Microsoft.Quantum.Intrinsic.Allocate"
            template "Microsoft.Quantum.Intrinsic.CNOT"
            template "Microsoft.Quantum.Testing.Hold<>"
            template "Microsoft.Quantum.Intrinsic.Release"
            template "ResultToString"
            template "Microsoft.Quantum.Intrinsic.X"
            template "genIter<>"
            template "genMapper<,>"
            template "genU1<>"
            template "Microsoft.Quantum.Testing.noOpGeneric<>"
            template "Microsoft.Quantum.Testing.noOpResult"
        ]
        |> List.sort
        |> testOne usesGenerics

        [
            template "composeImpl<,>"
        ]
        |> testOne compose

        [
            template "genRecursion<>"
        ]
        |> testOne genRecursion

        [
            template "Microsoft.Quantum.Intrinsic.Z"
            template "selfInvokingOperation"
        ]
        |> testOne selfInvokingOperation

    [<Fact>]
    let ``buildOpsProperties test`` () =
        let testOne (_,op) expected =
            let context = createTestContext op
            let actual =
                op
                |> operationDependencies
                |> depsByName
                |> buildOpsProperties context
                |> List.map formatSyntaxTree
            List.zip (expected |> List.map clearFormatting) (actual  |> List.map clearFormatting) |> List.iter Assert.Equal

        let template = sprintf @"protected %s %s { get; set; }"

        [
            template "Allocate"                     "Allocate"
            template "IAdjointable<(Qubit,Qubit)>"  "CNOT"
            template "ICallable"                    "MicrosoftQuantumTestingHold"
            template "Release"                      "Release"
            template "ICallable<Result, String>"    "ResultToString"
            template "IUnitary<Qubit>"              "X"
            template "IUnitary"                     "genIter"
            template "ICallable"                    "genMapper"
            template "IUnitary"                     "genU1"
            template "IUnitary"                     "MicrosoftQuantumTestingnoOpGeneric"
            template "IUnitary<Result>"             "MicrosoftQuantumTestingnoOpResult"
        ]
        |> testOne usesGenerics

        [
            template "IUnitary<Qubit>"              "Z"
            template "IAdjointable<Qubit>"          "self"
        ]
        |> testOne selfInvokingOperation

        [
            template "ICallable"                    "self"
        ]
        |> testOne genRecursion

    [<Fact>]
    let ``buildOperationInfoProperty test`` () =
        let testOne (_, op) expectedCodeString =
            let context = {createTestContext op with entryPoints = ImmutableArray.Create op.FullName}
            let (_, operationName) = findClassName context op
            let inType   = op.Signature.ArgumentType |> roslynTypeName context
            let outType  = op.Signature.ReturnType   |> roslynTypeName context
            let codeString =
                buildOperationInfoProperty context inType outType operationName
                |> formatSyntaxTree
            Assert.Equal(expectedCodeString |> clearFormatting, codeString |> clearFormatting)

        let template inType outType operationName =
            sprintf @"public static EntryPointInfo<%s, %s> Info => new EntryPointInfo<%s, %s>(typeof(%s));" inType outType inType outType operationName

        template "QVoid" "QVoid" "emptyOperation"
        |> testOne emptyOperation

        template "Qubit" "QVoid" "oneQubitAbstractOperation"
        |> testOne oneQubitAbstractOperation

        template "Qubit" "QVoid" "oneQubitOperation"
        |> testOne oneQubitOperation

        template "(Qubit,(Qubit,Double))" "QVoid" "twoQubitOperation"
        |> testOne twoQubitOperation

        template "(Qubit,Qubit,Qubits)" "QVoid" "threeQubitOperation"
        |> testOne threeQubitOperation

        template "(Qubit,Qubit,IQArray<Qubit>)" "QVoid" "differentArgsOperation"
        |> testOne differentArgsOperation

        template "Int64" "Int64" "helloWorld"
        |> testOne helloWorld

        template "(Qubit,ICallable,ICallable,IAdjointable,(IControllable,IUnitary),ICallable)" "ICallable" "opParametersTest"
        |> testOne opParametersTest

        template "QVoid" "QVoid" "emptyFunction"
        |> testOne emptyFunction

    let findBody op =
        let isBody (sp:QsSpecialization) = match sp.Kind with | QsBody -> true | _ -> false
        (op.Specializations |> Seq.find isBody)

    let findAdjoint op =
        let isAdjoint (sp:QsSpecialization) = match sp.Kind with | QsAdjoint -> true | _ -> false
        (op.Specializations |> Seq.find isAdjoint)

    let findControlled op =
        let isControlled (sp:QsSpecialization) = match sp.Kind with | QsControlled -> true | _ -> false
        (op.Specializations |> Seq.find isControlled)

    let findControlledAdjoint op =
        let isControlledAdjoint (sp:QsSpecialization) = match sp.Kind with | QsControlledAdjoint -> true | _ -> false
        (op.Specializations |> Seq.find isControlledAdjoint)

    let createVisitor (_,op) (sp:QsSpecialization) =
        let context = createTestContext op
        let builder = new SyntaxBuilder(context)
        builder.Namespaces.OnSpecializationDeclaration sp |> ignore
        builder

    let applyVisitor (ns,op) =
        createVisitor (ns,op) (findBody op)

    let adjointVisitor (ns,op) =
        createVisitor (ns,op) (findAdjoint op)

    let controlledVisitor (ns,op) =
        createVisitor (ns,op) (findControlled op)


    [<Fact>]
    let ``basic body builder`` () =
        let testOne = testOneBody

        [
        ]
        |> testOne (applyVisitor zeroQubitOperation)

        [
            "X.Apply(q1);"
        ]
        |> testOne (applyVisitor oneQubitOperation)

        [
            "X.Adjoint.Apply(q1);"
        ]
        |> testOne (adjointVisitor oneQubitOperation)

        [
            "var (q2, r) = t1;        "
            "CNOT.Apply((q1,q2));       "
            "R.Apply((r,q1));           "
        ]
        |> testOne (applyVisitor twoQubitOperation)
        [
            "var (q2, r) = t1;        "
            "R.Adjoint.Apply((r,q1));"
            "CNOT.Adjoint.Apply((q1,q2));"
        ]
        |> testOne (adjointVisitor twoQubitOperation)

        [
            "three_op1.Apply((q1,q2));"
            "three_op1.Apply((q2,q1));"
            "three_op1.Apply((q1,q2));"
        ]
        |> testOne (applyVisitor threeQubitOperation)

        [
            "Z.Adjoint.Apply(q1);"
            "self.Apply(q1);"
        ]
        |> testOne (adjointVisitor selfInvokingOperation)

    [<Fact>]
    let ``recursive functions body`` () =
        let testOne = testOneBody

        [
            """
            if ((cnt == 0L))
            {
                return x;
            }
            else
            {
                return self.Apply<__T__>((x, (cnt - 1L)));
            }
            """
        ]
        |> testOne (applyVisitor genRecursion)

        [
            """
            if ((x == 1L))
            {
                return 1L;
            }
            else
            {
                return (x * self.Apply<Int64>((x - 1L)));
            }
            """
        ]
        |> testOne (applyVisitor factorial)

    [<Fact>]
    let ``generic functions body`` () =
        let testOne = testOneBody

        [
            "X.Apply(q1);"
        ]
        |> testOne (applyVisitor oneQubitOperation)

    [<Fact>]
    let ``composed generic  body`` () =
        let testOne = testOneBody

        [
            "second.Apply(first.Apply<__A__>(arg));"
        ]
        |> testOne (applyVisitor composeImpl)

        [
            "return composeImpl.Partial((second, first, _));"
        ]
        |> testOne (applyVisitor compose)


    [<Fact>]
    let ``usesGenerics body`` () =
        [
            "var a = (IQArray<Result>)new QArray<Result>(Result.One, Result.Zero, Result.Zero);"
            "var s = (IQArray<String>)new QArray<String>(ResultToString.Apply(a[0L]), ResultToString.Apply(a[1L]));"
            "MicrosoftQuantumTestingnoOpResult.Apply(a[0L]);"

            """
            {
                var qubits = Allocate.Apply(3L);
#line hidden
                bool __arg1__ = true;
                try
                {
                    var op = MicrosoftQuantumTestingHold.Partial(new Func<QVoid,(ICallable,(Qubit,Qubit),QVoid)>((__arg2__) => (CNOT, (qubits[0L], qubits[1L]), __arg2__)));
                    op.Apply(QVoid.Instance);

                    MicrosoftQuantumTestingnoOpGeneric.Apply(qubits[0L]);
                    MicrosoftQuantumTestingnoOpGeneric.Apply(a[0L]);
                    genIter.Apply((X, qubits));
                }
#line hidden
                catch
                {
                    __arg1__ = false;
                    throw;
                }
#line hidden
                finally
                {
                    if (__arg1__)
                    {
                        Release.Apply(qubits);
                    }
                }
            }
            """
            "genIter.Apply((MicrosoftQuantumTestingnoOpResult, a));"
            """
            genIter.Apply((genU1, genMapper.Apply<IQArray<String>>((ResultToString, a))));
            """
            "genIter.Apply((genU1, s));"
            "genIter.Apply((genU1, a));"
        ]
        |> testOneBody (applyVisitor usesGenerics)


    [<Fact>]
    let ``callTests body`` () =
        [
            "var plain = new call_plain(X);"
            "var adj   = new call_adj(X);"
            "var ctr   = new call_ctr(X);"
            "var uni   = new call_uni(X);"

            "X.Apply(qubits.Data[0L]);"
            "X.Adjoint.Apply(qubits.Data[0L]);"
            "X.Controlled.Apply((qubits.Data?.Slice(new QRange(1L,5L)), qubits.Data[0L]));"

            "call_target1.Apply((1L, X,     X,   X,   X));"
            "call_target1.Apply((1L, plain.Data, adj.Data, ctr.Data, uni.Data));"

            "call_target2.Apply((1L, (Result.Zero, X),    (Result.Zero, X),  (Result.Zero, X),  (Result.Zero, X)));"
            "call_target2.Apply((2L, (Result.One, plain.Data), (Result.One, adj.Data), (Result.One, ctr.Data), (Result.One, uni.Data)));"
        ]
        |> testOneBody (applyVisitor callTests)


    [<Fact>]
    let ``lets operations`` () =
        [
            "var q2 = q1;"

            "var r = M.Apply(q1);"

            "var i = 1.1D;"
            "var iZero = 0L;"
            "var dZero = 0D;"

            "var a = new QRange(0L, 10L);"
            "var b = new QRange(8L, -(1L), 5L);"
            "var j = (n + 1L);"
            "var k = ((((n - 1L) * n.Pow(2L)) / 3L) % 4L);"

            "var t = (2.2D, (3L, Result.One));"
            "var (l,(m,o)) = t;             "
            "var (p,q) = t;                 "
            "var (u0,u1,u2,u3,call1) = udts;"
            "var u = u3.Data.Apply<let_udt_2>(u1);"
            """
            if (true)
            {
                var (l2,(m2,o2)) = t;
                return u3.Data.Apply<let_udt_2>(u1).Data.Apply<QRange>(u1);
            }
            """
            "var s = String.Format(\"n is {0} and u is {1}, {2}, {3}, {4}\",n,u3.Data.Apply<let_udt_2>(u1),r,n,j);"
            "var str = String.Format(\"Hello{0} world!\", (true ? \" quantum\" : \"\"));"

            "var (l3,_) = t;"
            "var (_,(_,o3)) = t;"
            "var (_,(m3,_)) = t;"

            "var __arg1__ = t;"
            "var __arg2__ = t;"

            "return let_f0.Apply(n);"
        ]
        |> testOneBody (applyVisitor letsOperations)

    [<Fact>]
    let ``bit operations`` () =
        [
            "var andEx    = (a & b);  "
            "var orEx     = (a | b);  "
            "var xorEx    = (a ^ b);  "
            "var left     = (a << (int)b); "
            "var right    = (a >> (int)b); "
            "var negation = ~(a);       "

            "var total = (((((andEx + orEx) + xorEx) + left) + right) + negation);"
            """
            if ((total > 0L))
            {
                return true;
            }
            else
            {
                return false;
            }
            """
        ]
        |> testOneBody (applyVisitor bitOperations)

    [<Fact>]
    let ``helloWorld body`` () =
        [
            "var r = (n + 1L);"
            "return r;"
        ]
        |> testOneBody (applyVisitor helloWorld)

    [<Fact>]
    let ``if operations`` () =
        [
            "var n = 0L;"
            """
            if ((r == Result.One))
            {
                n = (if_f0.Apply(QVoid.Instance) * i);
            }
            """
            """
            if ((p == Pauli.PauliX))
            {
                return n;
            }
            else
            {
                return 0L;
            }
            """
            """
            if ((p == Pauli.PauliX))
            {
                return n;
            }
            else if ((p == Pauli.PauliY))
            {
                return 1L;
            }
            else
            {
                return ((p==Pauli.PauliI)?3L:if_f0.Apply(QVoid.Instance));
            }
            """
        ]
        |> testOneBody (applyVisitor ifOperation)

    [<Fact>]
    let ``foreach operations`` () =
        [
            "var result = 0L;"
            @"foreach (var n in new QRange(0L, i))
            #line hidden
            {
                result = (result + i);
            }"
            @"foreach (var n in new QRange(i, -(1L), 0L))
            #line hidden
            {
                result = ((result - i) * 2L);
            }"
            "var range = new QRange(0L, 10L);"
            @"foreach (var n in range)
            #line hidden
            {
                result = ((range.End + result) + (n * -(foreach_f2.Apply((n, 4L)))));
            }"
            """
            if ((result > 10L))
            {
                return Result.One;
            }
            else
            {
                return Result.Zero;
            }"""
        ]
        |> testOneBody (applyVisitor foreachOperation)

    [<Fact>]
    let ``udt operations`` () =
        [
            "var args0 = new udt_args0(qubits);"
            "var args1 = new udt_args1((1L, args0.Data));"
            "var args1a = op2.Apply<udt_args1>(args0);"
            "var args2 = new udt_args2(op2);"
            "var args3 = new udt_args3(op2);"
            "var args4 = new udt_args4(op2);"
            "var ext0  = new Microsoft.Quantum.Overrides.udt0((Result.Zero, Result.One));"
            "op0.Apply(args0);"
            "op0.Apply(new udt_args0(qubits));"
            "op1.Apply(args1);"
            "op1.Apply(new udt_args1((2L, qubits)));"
            "op1.Apply(new udt_args1((3L, args0.Data)));"
            "op1.Apply(new udt_args1((4L, new udt_args0(qubits).Data)));"

            "return new udt_args1((22L, qubits));"
        ]
        |> testOneBody (applyVisitor udtsTest)

    [<Fact>]
    let ``test Length dependency`` () =
        [
            "iter.Apply((Length, new QArray<IQArray<Result>>(new QArray<Result>(Result.One), new QArray<Result>(Result.Zero, Result.One))));"
        ]
        |> testOneBody (applyVisitor testLengthDependency)

    [<Fact>]
    let ``udt return values`` () =
        [
            "return QVoid.Instance;"
        ]
        |> testOneBody (applyVisitor returnTest1)

        [
            "return 5L;"
        ]
        |> testOneBody (applyVisitor returnTest2)

        [
            "return (5L, 6L);"
        ]
        |> testOneBody (applyVisitor returnTest3)

        [
            "return new returnUdt0((7L, 8L));"
        ]
        |> testOneBody (applyVisitor returnTest4)

        [
            "return new QArray<Int64>(9L, 10L);"
        ]
        |> testOneBody (applyVisitor returnTest5)

        [
            "return new returnUdt1( new QArray<(Int64,Int64)>((1L, 2L), (3L, 4L)));"
        ]
        |> testOneBody (applyVisitor returnTest6)

        [
            "return new QArray<returnUdt0>( new returnUdt0((1L, 2L)), new returnUdt0((3L, 4L)));"
        ]
        |> testOneBody (applyVisitor returnTest7)

        [
            "return new returnUdt3(new QArray<returnUdt0>(new returnUdt0((1L, 2L)), new returnUdt0((3L, 4L))));"
        ]
        |> testOneBody (applyVisitor returnTest8)

        [
            "return (new returnUdt0((7L, 8L)), new returnUdt1(new QArray<(Int64,Int64)>((1L, 2L), (3L, 4L))));"
        ]
        |> testOneBody (applyVisitor returnTest9)

        [
            "return new Microsoft.Quantum.Overrides.udt0((Result.Zero, Result.One));"
        ]
        |> testOneBody (applyVisitor returnTest10)

    [<Fact>]
    let ``repeat operation`` () =
        [
            """
            {
                var qubits = Allocate.Apply(i);
#line hidden
                bool __arg1__ = true;
                try
                {
                    while (true)
                    {
                        var res =  repeat_op0.Apply(new repeat_udt0((0L, qubits)));

                        if ((repeat_op1.Apply((0L, qubits)) == Result.One))
                        {
                            break;
                        }
                        else
                        {
                            res = repeat_op2.Apply((3D, new repeat_udt0(((i-1L), qubits))));
                        }
                    }
                }
#line hidden
                catch
                {
                    __arg1__ = false;
                    throw;
                }
#line hidden
                finally
                {
                    if (__arg1__)
                    {
                        Release.Apply(qubits);
                    }
                }
            }
            """
        ]
        |> testOneBody (applyVisitor repeatOperation)

    [<Fact>]
    let ``allocate operations`` () =
        [
            """
            {
                var q = Allocate.Apply();
#line hidden
                bool __arg1__ = true;
                try
                {
                    var flag = true;
                    (flag ? X : Z).Apply(q);
                    alloc_op0.Apply(q);
                }
#line hidden
                catch
                {
                    __arg1__ = false;
                    throw;
                }
#line hidden
                finally
                {
                    if (__arg1__)
                    {
                        Release.Apply(q);
                    }
                }
            }"""
            """
            {
                var qs = Allocate.Apply(n);
#line hidden
                bool __arg2__ = true;
                try
                {
                    alloc_op0.Apply(qs[(n-1L)]);
                }
#line hidden
                catch
                {
                    __arg2__ = false;
                    throw;
                }
#line hidden
                finally
                {
                    if (__arg2__)
                    {
                        Release.Apply(qs);
                    }
                }
            }"""
            """
            {
                var (q1, (q2, (__arg3__, q3, __arg4__, q4))) = (Allocate.Apply(), ((Allocate.Apply(), Allocate.Apply(2L)), (Allocate.Apply(), Allocate.Apply(n), Allocate.Apply((n-1L)), Allocate.Apply(4L))));
#line hidden
                bool __arg5__ = true;
                try
                {
                    alloc_op0.Apply(q1);
                    alloc_op0.Apply(q3[1L]);
                }
#line hidden
                catch
                {
                    __arg5__ = false;
                    throw;
                }
#line hidden
                finally
                {
                    if (__arg5__)
                    {
                        Release.Apply(q1);
                        Release.Apply(q2.Item1);
                        Release.Apply(q2.Item2);
                        Release.Apply(__arg3__);
                        Release.Apply(q3);
                        Release.Apply(__arg4__);
                        Release.Apply(q4);
                    }
                }
            }"""
        ]
        |> testOneBody (applyVisitor allocOperation)

        [
            """
            {
                var b = Borrow.Apply(n);
#line hidden
                bool __arg1__ = true;
                try
                {
                    alloc_op0.Apply(b[(n-1L)]);
                }
#line hidden
                catch
                {
                    __arg1__ = false;
                    throw;
                }
#line hidden
                finally
                {
                    if (__arg1__)
                    {
                        Return.Apply(b);
                    }
                }
            }"""
            """
            {
                var (q1, (q2, (__arg2__, q3))) = (Borrow.Apply(), (Borrow.Apply(2L), (Borrow.Apply(), (Borrow.Apply(n), Borrow.Apply(4L)))));
#line hidden
                bool __arg3__ = true;
                try
                {
                    {
                        var qt = (Allocate.Apply(), (Allocate.Apply(1L), Allocate.Apply(2L)));
#line hidden
                        bool __arg4__ = true;
                        try
                        {
                            var (qt1, qt2) = ((Qubit, (IQArray<Qubit>, IQArray<Qubit>)))qt;
                            alloc_op0.Apply(qt1);
                        }
#line hidden
                        catch
                        {
                            __arg4__ = false;
                            throw;
                        }
#line hidden
                        finally
                        {
                            if (__arg4__)
                            {
                                Release.Apply(qt.Item1);
                                Release.Apply(qt.Item2.Item1);
                                Release.Apply(qt.Item2.Item2);
                            }
                        }
                    }

                    alloc_op0.Apply(q1);
                    alloc_op0.Apply(q2[1L]);
                }
#line hidden
                catch
                {
                    __arg3__ = false;
                    throw;
                }
#line hidden
                finally
                {
                    if (__arg3__)
                    {
                        Return.Apply(q1);
                        Return.Apply(q2);
                        Return.Apply(__arg2__);
                        Return.Apply(q3.Item1);
                        Return.Apply(q3.Item2);
                    }
                }
            }"""
        ]
        |> testOneBody (adjointVisitor allocOperation)

    [<Fact>]
    let ``failed operation`` () =
        [
            @"throw new ExecutionFailException(""This operation should never be called."");"
            @"return 1L;"
        ]
        |> testOneBody (applyVisitor failedOperation)


    [<Fact>]
    let ``compare operations`` () =
        [
            "var lt = (n < 1L);"
            "var lte = (n <= 2L);"
            "var gt = (n > 3L);"
            "var gte = (n >= 4L);"
            "return (((lt == (lte && gt)) != gte) || !(lt));"
        ]
        |> testOneBody (applyVisitor compareOps)

    let testOneSpecialization pick (_,op) expected =
        let context = createTestContext op
        let actual  = op |> pick |> buildSpecialization context |> Option.map (fst >> formatSyntaxTree)
        Assert.Equal(expected |> Option.map clearFormatting, actual |> Option.map clearFormatting)

    [<Fact>]
    let ``buildSpecialization - apply`` () =
        let testOne = testOneSpecialization findBody

        None
        |> testOne emptyOperation

        None
        |> testOne oneQubitAbstractOperation

        None
        |> testOne oneQubitSelfAdjointAbstractOperation

        None
        |> testOne randomAbstractOperation

        Some """
        public override Func<QVoid,QVoid> Body => (__in__) =>
        {
            #line hidden
            return QVoid.Instance;
        };"""
        |> testOne zeroQubitOperation

        Some """
        public override Func<Qubit,QVoid> Body => (__in__) =>
        {
            var q1 = __in__;

            X.Apply(q1);
            #line hidden
            return  QVoid.Instance;
        };
        """
        |> testOne oneQubitOperation

        Some """
        public override Func<(Qubit,(Qubit,Double)), QVoid> Body => (__in__) =>
        {
            var (q1,t1) = __in__;

            var (q2,r) = t1;

            CNOT.Apply((q1, q2));
            R.Apply((r, q1));

            #line hidden
            return  QVoid.Instance;
        };
        """
        |> testOne twoQubitOperation


        Some """
        public override Func<(Qubit,Qubit,IQArray<Qubit>), QVoid> Body => (__in__) =>
        {
            var (q1,q2,arr1) = __in__;

            da_op0.Apply(QVoid.Instance);
            da_op1.Adjoint.Apply(q1);
            da_op2.Controlled.Apply((new QArray<Qubit>(q1), (1L, q2)));
            da_op3.Controlled.Adjoint.Apply((new QArray<Qubit>(q1, q2), (1.1D, Result.One, arr1.Length)));

            #line hidden
            return QVoid.Instance;
        };
        """
        |> testOne differentArgsOperation

    [<Fact>]
    let ``operation/function types`` () =
        let testOne = testOneSpecialization findBody

        let ret = "ICallable";
        let op0 = "ICallable";
        let op1 = "ICallable";
        let op2 = "IAdjointable";
        let op3 = "IControllable";
        let op4 = "IUnitary";
        let f1  = "ICallable"
        Some (sprintf """
        public override Func<(Qubit, %s, %s, %s, (%s, %s), %s), %s> Body  => (__in__) =>
                {
                    var (q1, op0, op1, op2, t1, f1) = __in__;
                    op1.Apply(OP_1);
                    var v0 = op0;
                    var r0 = v0.Apply<Result>(q1);
                    var (op3, op4) = t1;
                    op3.Apply((new QArray<Qubit>(q1), (q1, q1)));

                    return op2.Partial(new Func<Qubit, (Qubit,Qubit)>((__arg1__) => (q1, __arg1__)));
        };"""  op0 op1 op2 op3 op4 f1 ret)
        |> testOne opParametersTest

    [<Fact>]
    let ``array operations`` () =
        [
            "var q = (IQArray<Qubit>)qubits;"
            "var r1 = (IQArray<Result>)new QArray<Result>(Result.Zero);"
            "var r2 = (IQArray<Int64>)new QArray<Int64>(0L, 1L);"
            "var r3 = (IQArray<Double>)new QArray<Double>(0D, 1.1D, 2.2D);"
            "var r4 = (IQArray<Int64>)new QArray<Int64>(r2[0L], r2[1L], 2L);"
            "var r5 = (IQArray<Result>)QArray<Result>.Create((4L + 2L));"
            "var r6 = QArray<Pauli>.Create(r5.Length);"
            "var r7 = (IQArray<Int64>)QArray<Int64>.Add(r2, r4);"
            "var r8 = (IQArray<Int64>)r7?.Slice(new QRange(1L, 5L, 10L));"

            "var r9 = new arrays_T1(new QArray<Pauli>(Pauli.PauliX, Pauli.PauliY));"
            "var r10 = (IQArray<arrays_T1>)QArray<arrays_T1>.Create(4L);"
            "var r11 = new arrays_T2((new QArray<Pauli>(Pauli.PauliZ), new QArray<Int64>(4L)));"
            "var r12 = (IQArray<arrays_T2>)QArray<arrays_T2>.Create(r10.Length);"
            "var r13 = new arrays_T3(new QArray<IQArray<Result>>(new QArray<Result>(Result.Zero, Result.One), new QArray<Result>(Result.One, Result.Zero)));"
            "var r14 = (IQArray<Qubit>)QArray<Qubit>.Add(qubits, register.Data);"
            "var r15 = (IQArray<Qubit>)register.Data?.Slice(new QRange(0L, 2L));"
            "var r16 = (IQArray<Qubit>)qubits?.Slice(new QRange(1L, -(1L)));"
            "var r18 = (IQArray<Qubits>)QArray<Qubits>.Create(2L);"
            "var r19 = (IQArray<Microsoft.Quantum.Overrides.udt0>)QArray<Microsoft.Quantum.Overrides.udt0>.Create(7L);"
            "var i0 = r13.Data[0L][1L];"
            "var i1 = r2[(0L + r1.Length)];"
            "var i2 = r3[(i1 * ((2L + 3L) - (8L % 1L)))];"
            "var i3 = qubits[0L];"
            "var i4 = (IQArray<QRange>)indices[0L];"
            "var i5 = indices[0L][1L];"
            "var i6 = (IQArray<Result>)t.Data[0L];"
            "var i7 = register.Data[3L];"

            "var l0 = qubits.Length;"
            "var l1 = indices.Length;"
            "var l2 = indices[0L].Length;"
            "var l3 = t.Data.Length;"
            "var l4 = r8.Length;"
            "var l5 = r9.Data.Length;"
            "var l6 = register.Data.Length;"

            "return new QArray<IQArray<Result>>(new QArray<Result>(i0, Result.One), new QArray<Result>(Result.Zero));"
        ]
        |> testOneBody (applyVisitor arraysOperations)


    [<Fact>]
    let ``array slice`` () =
        [
            "var r2 = new QRange(10L,-(2L),0L);"
            "var ranges = (IQArray<QRange>)QArray<QRange>.Create(1L);"

            "var s1 = (IQArray<Qubit>)qubits?.Slice(new QRange(0L,10L));"
            "var s2 = (IQArray<Qubit>)qubits?.Slice(r2);"
            "var s3 = (IQArray<Qubit>)qubits?.Slice(ranges[3L]);"
            "var s4 = (IQArray<Qubit>)qubits?.Slice(GetMeARange.Apply(QVoid.Instance));"

            "return qubits?.Slice(new QRange(10L,-(3L),0L));"
        ]
        |> testOneBody (applyVisitor sliceOperations)

    [<Fact>]
    let ``range operations`` () =
        [
            "return ((r.Start + r.End) + r.Step);"
        ]
        |> testOneBody (applyVisitor rangeOperations)

    [<Fact>]
    let ``generic parameter types`` () =
        let testOne (ns,op : QsCallable) (expected: string list) =
            let actual =
                op.Signature
                |> typeParametersNames
            List.zip (expected |> List.map clearFormatting) (actual |> List.map clearFormatting)
            |> List.iter Assert.Equal

        []
        |> testOne emptyOperation

        []
        |> testOne oneQubitAbstractOperation

        []
        |> testOne randomAbstractOperation

        [
            "__T__"
        ]
        |> testOne genC1

        [
            "__T__"
            "__U__"
        ]
        |> testOne genC2

        [
            "__X__"
            "__Y__"
            "__Z__"
        ]
        |> testOne genCtrl3

        [
            "__T__"
            "__U__"
        ]
        |> testOne genMapper

    [<Fact>]
    let ``buildSpecialization - adjoint`` () =
        let testOne = testOneSpecialization findAdjoint

        None
        |> testOne oneQubitAbstractOperation

        Some "public override Func<Qubit, QVoid> AdjointBody  => Body;"
        |> testOne oneQubitSelfAdjointAbstractOperation

        None
        |> testOne randomAbstractOperation

        Some "public override Func<Qubit, QVoid> AdjointBody => Body;"
        |> testOne oneQubitSelfAdjointOperation

        Some """
        public override Func<QVoid, QVoid> AdjointBody => (__in__) =>
        {
            #line hidden
            return QVoid.Instance;
        };"""
        |> testOne zeroQubitOperation

        Some """
        public override Func<Qubit, QVoid> AdjointBody => (__in__) =>
        {
            var q1 = __in__;
            X.Adjoint.Apply(q1);

            #line hidden
            return QVoid.Instance;
        };"""
        |> testOne oneQubitOperation

        Some """
        public override Func<(Qubit,(Qubit,Double)), QVoid> AdjointBody => (__in__) =>
        {
            var (q1,t1) = __in__;

            var (q2,r) = t1;

            R.Adjoint.Apply((r, q1));
            CNOT.Adjoint.Apply((q1, q2));

            #line hidden
            return QVoid.Instance;
        };"""
        |> testOne twoQubitOperation

        Some """
        public override Func<(Qubit,Qubit,Qubits), QVoid> AdjointBody => (__in__) =>
        {
            var (q1,q2,arr1) = __in__;
            three_op1.Adjoint.Apply((q1, q2));
            three_op1.Adjoint.Apply((q2, q1));
            three_op1.Adjoint.Apply((q1, q2));
            #line hidden
            return QVoid.Instance;
        };"""
        |> testOne threeQubitOperation


        Some "public override Func<__T__, QVoid> AdjointBody => Body;"
        |> testOne genAdj1

    [<Fact>]
    let ``buildSpecialization - controlled`` () =
        let testOne = testOneSpecialization findControlled

        None
        |> testOne oneQubitAbstractOperation

        None
        |> testOne oneQubitSelfAdjointAbstractOperation

        None
        |> testOne randomAbstractOperation

        Some """
        public override Func<(IQArray<Qubit>,QVoid), QVoid> ControlledBody => (__in__) =>
        {
            var (__controlQubits__, __unitArg__) = __in__;

            #line hidden
            return QVoid.Instance;
        };"""
        |> testOne zeroQubitOperation

        Some """
        public override Func<(IQArray<Qubit>,Qubit), QVoid> ControlledBody => (__in__) =>
        {
            var (c, q1) = __in__;

            X.Controlled.Apply((c, q1));

            #line hidden
            return QVoid.Instance;
        };"""
        |> testOne oneQubitOperation

        Some """
        public override Func<(IQArray<Qubit>,(Qubit,Qubit,Qubits)), QVoid> ControlledBody => (__in__) =>
        {
            var (c, (q1, q2, arr1)) = __in__;

            three_op1.Controlled.Apply((c, (q1, q2)));
            three_op1.Controlled.Apply((c, (q2, q1)));
            three_op1.Controlled.Apply((c, (q1, q2)));

            #line hidden
            return QVoid.Instance;
        };"""
        |> testOne threeQubitOperation

    [<Fact>]
    let ``buildSpecialization - controlled-adjoint`` () =
        let testOne = testOneSpecialization findControlledAdjoint

        None
        |> testOne oneQubitAbstractOperation

        Some "public override Func<(IQArray<Qubit>,Qubit), QVoid> ControlledAdjointBody  => ControlledBody;"
        |> testOne oneQubitSelfAdjointAbstractOperation

        None
        |> testOne randomAbstractOperation

        Some """
        public override Func<(IQArray<Qubit>,QVoid), QVoid> ControlledAdjointBody => (__in__) =>
        {
            var (__controlQubits__, __unitArg__) = __in__;

            #line hidden
            return QVoid.Instance;
        };"""
        |> testOne zeroQubitOperation

        Some """
        public override Func<(IQArray<Qubit>, Qubit), QVoid> ControlledAdjointBody => (__in__) =>
        {
            var (c,q1) = __in__;
            X.Controlled.Adjoint.Apply((c, q1));
            #line hidden
            return QVoid.Instance;
        };"""

        |> testOne oneQubitOperation

        Some """
        public override Func<(IQArray<Qubit>,(Qubit,Qubit,Qubits)), QVoid> ControlledAdjointBody => (__in__) =>
        {
            var (c,(q1,q2,arr1)) = __in__;

            three_op1.Controlled.Adjoint.Apply((c, (q1, q2)));
            three_op1.Controlled.Adjoint.Apply((c, (q2, q1)));
            three_op1.Controlled.Adjoint.Apply((c, (q1, q2)));

            #line hidden
            return QVoid.Instance;
        };"""
        |> testOne threeQubitOperation

    [<Fact>]
    let ``partial application`` () =
        [
            //todo: "partial1Args.Partial<Int64>(_).Apply(1L);"
            "partial3Args
                .Partial(new Func<(Int64,Double,Result), (Int64,Double,Result)>((__arg1__) => (__arg1__.Item1, __arg1__.Item2, __arg1__.Item3)))
                .Apply((1L, 3.5D, Result.One));"
            "partial3Args
                .Partial(new Func<Double, (Int64,Double,Result)>((__arg2__) => (1L, __arg2__, Result.Zero)))
                .Apply(3.5D);"
            "partial3Args
                .Partial(new Func<(Int64,Result), (Int64,Double,Result)>((__arg3__) => (__arg3__.Item1, 3.5D, __arg3__.Item2)))
                .Apply((1L, Result.Zero));"
            "partial3Args
                .Partial(new Func<Result, (Int64,Double,Result)>((__arg4__) => (1L, 3.5D, __arg4__)))
                .Apply(Result.Zero);"
            "partial3Args
                .Partial(new Func<(Double,Result), (Int64,Double,Result)>((__arg5__) => (1L, __arg5__.Item1, __arg5__.Item2)))
                .Apply((3.5D, Result.Zero));"
            "partialInnerTuple
                .Partial(new Func<(Int64,(Double,Result)), (Int64,(Double,Result))>((__arg6__) => (__arg6__.Item1, (__arg6__.Item2.Item1, __arg6__.Item2.Item2))))
                .Apply((1L, (3.5D, Result.One)));"
            "partialInnerTuple
                .Partial(new Func<(Int64,(Double,Result)), (Int64,(Double,Result))>((__arg7__) => (__arg7__.Item1, (__arg7__.Item2.Item1, __arg7__.Item2.Item2))))
                .Apply((1L, (3.5D, Result.Zero)));"
            "partialInnerTuple
                .Partial(new Func<(Double,Result), (Int64,(Double,Result))>((__arg8__) => (1L, (__arg8__.Item1, __arg8__.Item2))))
                .Apply((3.5D, Result.Zero));"
            "partialInnerTuple
                .Partial(new Func<(Int64,Result), (Int64,(Double,Result))>((__arg9__) => (__arg9__.Item1, (3.5D, __arg9__.Item2))))
                .Apply((1L, Result.Zero));"
            "partialInnerTuple
                .Partial(new Func<(Int64,Double), (Int64,(Double,Result))>((__arg10__) => (__arg10__.Item1, (__arg10__.Item2, Result.One))))
                .Apply((1L, 3.5D));"
            "partialInnerTuple
                .Partial(new Func<Result, (Int64,(Double,Result))>((__arg11__) => (1L, (3.5D, __arg11__))))
                .Apply(Result.One);"
            "partialNestedArgsOp
                .Partial(new Func<((Int64,Int64,Int64),((Double,Double),(Result,Result,Result))), ((Int64,Int64,Int64),((Double,Double),(Result,Result,Result)))>((__arg12__) =>
                    (
                        (__arg12__.Item1.Item1, __arg12__.Item1.Item2, __arg12__.Item1.Item3),
                        (
                            (__arg12__.Item2.Item1.Item1, __arg12__.Item2.Item1.Item2),
                            (__arg12__.Item2.Item2.Item1, __arg12__.Item2.Item2.Item2, __arg12__.Item2.Item2.Item3)
                        )
                    )
                ))
                .Partial(new Func<(Int64,((Double,Double),Result)), ((Int64,Int64,Int64),((Double,Double),(Result,Result,Result)))>((__arg13__) =>
                    (
                        (1L, i, __arg13__.Item1),
                        (
                            (__arg13__.Item2.Item1.Item1, __arg13__.Item2.Item1.Item2),
                            (res, __arg13__.Item2.Item2, res)
                        )
                    )
                ))
                .Apply((1L, ((3.3D, 2D), Result.Zero)));"
            "partialNestedArgsOp
                .Partial(new Func<(Int64,((Double,Double),Result)), ((Int64,Int64,Int64),((Double,Double),(Result,Result,Result)))>((__arg14__) =>
                    (
                        (1L, i, __arg14__.Item1),
                        (
                            (__arg14__.Item2.Item1.Item1, __arg14__.Item2.Item1.Item2),
                            (res, __arg14__.Item2.Item2, res)
                        )
                    )
                ))
                .Partial(new Func<(Double,Result), (Int64,((Double,Double),Result))>((__arg15__) =>
                    (
                        2L,
                        (
                            (2.2D, __arg15__.Item1),
                            __arg15__.Item2
                        )
                    )
                ))
                .Apply((3.3D, Result.Zero));"
            "partialNestedArgsOp
                .Partial(new Func<(Int64,(Double,Result)), ((Int64,Int64,Int64),((Double,Double),(Result,Result,Result)))>((__arg16__) =>
                    (
                        (i, __arg16__.Item1, 1L),
                        (
                            (__arg16__.Item2.Item1, 1D), (res, __arg16__.Item2.Item2, Result.Zero)
                        )
                    )
                ))
                .Partial(new Func<Double, (Int64,(Double,Result))>((__arg17__) =>
                    (
                        i,
                        (__arg17__, res)
                    )
                ))
                .Apply(3.3D);"
            "partialGeneric1
                .Partial(new Func<Int64, (Int64, Result, (Int64, Result))>((__arg18__) =>
                    (0L, Result.Zero, (__arg18__, Result.One))
                ))
                .Apply(1L);"
            "partialGeneric1
                .Partial(new Func<(Int64, Result), (Int64, Result, (Int64, Result))>((__arg19__) =>
                    (__arg19__.Item1, __arg19__.Item2, (1L, Result.One))
                ))
                .Apply((0L, Result.Zero));"
            "partialGeneric1.Partial((0L, _, (1L, _))).Apply((Result.Zero, Result.One));"
            "partialGeneric2.Partial((0L, Result.Zero, (_, Result.One))).Apply(1L);"
            "partialGeneric2.Partial((_, _, (1L, Result.One))).Apply((0L, Result.Zero));"
            "partialGeneric2.Partial((0L, _, (1L, _))).Apply((Result.Zero, Result.One));"
            "partialInput
                .Partial(new Func<(Double,(Result,Result)), (Int64,(Double,Double),(Result,Result,Result))>((__arg20__) =>
                    (
                        1L,
                        (__arg20__.Item1, 1.1D),
                        (Result.Zero, __arg20__.Item2.Item1, __arg20__.Item2.Item2)
                    )
                ))
                .Apply((2.2D, (Result.One, Result.One)));"
            """
            return partialUnitary
                .Partial(new Func<IQArray<Qubit>, (Double,ICallable,IQArray<Qubit>)>((__arg21__) =>
                (
                    1.1D,
                    partialFunction.Partial(new Func<(Int64,Double), (Int64,Double,Pauli)>((__arg22__) =>
                        (
                            __arg22__.Item1,
                            __arg22__.Item2,
                            Pauli.PauliX
                        )
                    )),
                    __arg21__)
                ));
            """
        ]
        |> testOneBody (applyVisitor partialApplicationTest)

        [
            "var r1 = partialFunction
                .Partial(new Func<(Int64,Double,Pauli), (Int64,Double,Pauli)>((__arg1__) => (__arg1__.Item1, __arg1__.Item2, __arg1__.Item3)))
                .Apply<Result>((2L, 2.2D, Pauli.PauliY));"
            "var r2 = partialFunction
                .Partial(new Func<(Double,Pauli), (Int64,Double,Pauli)>((__arg2__) => (1L, __arg2__.Item1, __arg2__.Item2)))
                .Partial(new Func<Pauli, (Double,Pauli)>((__arg3__) => (3.3D, __arg3__)))
                .Apply<Result>(Pauli.PauliZ);"
            "var (a,d) = t1;"
            "var (b,e) = t2;"
            "var f = new F((d, e));"
            "return op.Data.Partial(new Func<IQArray<Qubit>, (Double,F,IQArray<Qubit>)>((__arg4__) => (start, f, __arg4__)));"
        ]
        |> testOneBody (applyVisitor partialFunctionTest)

    [<Fact>]
    let ``buildRun test`` () =
        let testOne (_,op) expected =
            let context = createTestContext op
            let (name, nonGenericName) = findClassName context op
            let actual = buildRun context nonGenericName op.ArgumentTuple op.Signature.ArgumentType op.Signature.ReturnType |> formatSyntaxTree
            Assert.Equal(expected |> clearFormatting, actual |> clearFormatting)

        "public static System.Threading.Tasks.Task<QVoid> Run(IOperationFactory __m__)
        {
            return __m__.Run<emptyOperation, QVoid, QVoid>(QVoid.Instance);
        }"
        |> testOne emptyOperation

        "public static System.Threading.Tasks.Task<QVoid> Run(IOperationFactory __m__, Qubit q1)
        {
            return __m__.Run<oneQubitAbstractOperation, Qubit, QVoid>(q1);
        }"
        |> testOne oneQubitAbstractOperation

        "public static System.Threading.Tasks.Task<QVoid> Run(IOperationFactory __m__, Qubit q1)
        {
            return __m__.Run<oneQubitSelfAdjointAbstractOperation, Qubit, QVoid>(q1);
        }"
        |> testOne oneQubitSelfAdjointAbstractOperation


        "public static System.Threading.Tasks.Task<QVoid> Run(IOperationFactory __m__, Qubit q1, Basis b, (Pauli, IQArray<IQArray<Double>>, Boolean) t, Int64 i)
        {
            return __m__.Run<randomAbstractOperation, (Qubit, Basis, (Pauli, IQArray<IQArray<Double>>, Boolean), Int64), QVoid>((q1,b,t,i));
        }"
        |> testOne randomAbstractOperation


        "public static System.Threading.Tasks.Task<IQArray<IQArray<Result>>> Run(IOperationFactory __m__, IQArray<Qubit> qubits, Qubits register, IQArray<IQArray<QRange>> indices, arrays_T3 t)
        {
            return __m__.Run<arraysOperations, (IQArray<Qubit>, Qubits, IQArray<IQArray<QRange>>, arrays_T3), IQArray<IQArray<Result>>>((qubits, register, indices, t));
        }"
        |> testOne arraysOperations


        "public static System.Threading.Tasks.Task<__T__> Run(IOperationFactory __m__, __T__ a1)
        {
            return __m__.Run<genC1a<__T__>, __T__, __T__>(a1);
        }"
        |> testOne genC1a


        "public static System.Threading.Tasks.Task<IQArray<__U__>> Run(IOperationFactory __m__, ICallable mapper, IQArray<__T__> source)
        {
            return __m__.Run<genMapper<__T__, __U__>, (ICallable, IQArray<__T__>), IQArray<__U__>>((mapper, source));
        }"
        |> testOne genMapper

        "public static System.Threading.Tasks.Task<QVoid> Run(IOperationFactory __m__, Int64 a, Int64 b, Double c, Double d)
        {
            return __m__.Run<nestedArgTuple1, ((Int64, Int64), (Double, Double)), QVoid>(((a,b),(c,d)));
        }"
        |> testOne nestedArgTuple1

        "public static System.Threading.Tasks.Task<QVoid> Run(IOperationFactory __m__, (Int64, Int64) a, Double c, Int64 b, (Qubit, Qubit) d, Double e)
        {
            return __m__.Run<nestedArgTuple2, ((Int64,Int64),(Double,(Int64,(Qubit,Qubit)),Double)), QVoid>((a,(c,(b,d),e)));
        }"
        |> testOne nestedArgTuple2

        "public static System.Threading.Tasks.Task<QVoid> Run(IOperationFactory __m__, (__A__, Int64) a, __A__ c, Int64 b, (Qubit, __A__) d, Double e)
        {
            return __m__.Run<nestedArgTupleGeneric<__A__>, ((__A__,Int64),(__A__,(Int64,(Qubit,__A__)),Double)), QVoid>((a,(c,(b,d),e)));
        }"
        |> testOne nestedArgTupleGeneric

        "public static System.Threading.Tasks.Task<QVoid> Run(IOperationFactory __m__, ICallable second, ICallable first, __B__ arg)
        {
            return __m__.Run<composeImpl<__A__,__B__>, (ICallable, ICallable, __B__), QVoid>((second, first, arg));
        }"
        |> testOne composeImpl

        "public static System.Threading.Tasks.Task<ICallable> Run(IOperationFactory __m__, ICallable second, ICallable first)
        {
            return __m__.Run<compose<__A__,__B__>, (ICallable, ICallable), ICallable>((second, first));
        }"
        |> testOne compose

    [<Fact>]
    let ``is abstract`` () =
        let testOne (_,op) expected =
            let actual = op |> isAbstract
            Assert.Equal(expected, actual)

        true  |> testOne emptyOperation
        true  |> testOne oneQubitAbstractOperation
        true  |> testOne oneQubitSelfAdjointAbstractOperation
        true  |> testOne randomAbstractOperation
        false |> testOne zeroQubitOperation
        false |> testOne oneQubitSelfAdjointOperation
        false |> testOne oneQubitOperation
        false |> testOne twoQubitOperation
        false |> testOne threeQubitOperation
        false |> testOne differentArgsOperation
        false |> testOne randomOperation

    let testOneClass (_,op : QsCallable) executionTarget (expected : string) =
<<<<<<< HEAD
        let expected = expected.Replace("%%%", HttpUtility.JavaScriptStringEncode op.SourceFile.Value)
        let assemblyConstants = 
            new System.Collections.Generic.KeyValuePair<_,_> (AssemblyConstants.ExecutionTarget, executionTarget) 
=======
        let expected = expected.Replace("%%%", op.SourceFile.Value)
        let assemblyConstants =
            new System.Collections.Generic.KeyValuePair<_,_> (AssemblyConstants.ExecutionTarget, executionTarget)
>>>>>>> 1134d4d4
            |> Seq.singleton
            |> ImmutableDictionary.CreateRange
        let compilation = {Namespaces = syntaxTree; EntryPoints = ImmutableArray.Create op.FullName}
        let context = CodegenContext.Create (compilation, assemblyConstants)
        let actual = (buildOperationClass context op).ToFullString()
        Assert.Equal(expected |> clearFormatting, actual |> clearFormatting)

    [<Fact>]
    let ``buildOperationClass - concrete`` () =
        """
    public abstract partial class emptyOperation : Operation<QVoid, QVoid>, ICallable
    {
        public emptyOperation(IOperationFactory m) : base(m)
        {
        }

        String ICallable.Name => "emptyOperation";
        String ICallable.FullName => "Microsoft.Quantum.Testing.emptyOperation";

        public static HoneywellEntryPointInfo<QVoid, QVoid> Info => new HoneywellEntryPointInfo<QVoid, QVoid>(typeof(emptyOperation));

        public override void Init() { }

        public override IApplyData __dataIn(QVoid data) => data;
        public override IApplyData __dataOut(QVoid data) => data;
        public static System.Threading.Tasks.Task<QVoid> Run(IOperationFactory __m__)
        {
            return __m__.Run<emptyOperation, QVoid, QVoid>(QVoid.Instance);
        }
    }
"""
        |> testOneClass emptyOperation AssemblyConstants.HoneywellProcessor

        """
    public abstract partial class randomAbstractOperation : Unitary<(Qubit,Basis,(Pauli,IQArray<IQArray<Double>>,Boolean),Int64)>, ICallable
    {
        public randomAbstractOperation(IOperationFactory m) : base(m)
        {
        }

        public class In : QTuple<(Qubit,Basis,(Pauli,IQArray<IQArray<Double>>,Boolean),Int64)>, IApplyData
        {
            public In((Qubit,Basis,(Pauli,IQArray<IQArray<Double>>,Boolean),Int64) data) : base(data)
            {
            }

            System.Collections.Generic.IEnumerable<Qubit> IApplyData.Qubits
            {
                get
                {
                    yield return Data.Item1;
                }
            }
        }

        String ICallable.Name => "randomAbstractOperation";
        String ICallable.FullName => "Microsoft.Quantum.Testing.randomAbstractOperation";

        public static IonQEntryPointInfo<(Qubit, Basis, (Pauli, IQArray<IQArray<Double>>, Boolean), Int64), QVoid> Info => new IonQEntryPointInfo<(Qubit, Basis, (Pauli, IQArray<IQArray<Double>>, Boolean), Int64), QVoid>(typeof(randomAbstractOperation));

        public override void Init() { }

        public override IApplyData __dataIn((Qubit,Basis,(Pauli,IQArray<IQArray<Double>>,Boolean),Int64) data) => new In(data);
        public override IApplyData __dataOut(QVoid data) => data;
        public static System.Threading.Tasks.Task<QVoid> Run(IOperationFactory __m__, Qubit q1, Basis b, (Pauli,IQArray<IQArray<Double>>,Boolean) t, Int64 i)
        {
            return __m__.Run<randomAbstractOperation, (Qubit,Basis,(Pauli,IQArray<IQArray<Double>>,Boolean),Int64), QVoid>((q1, b, t, i));
        }
    }
"""
        |> testOneClass randomAbstractOperation AssemblyConstants.IonQProcessor

        """
    [SourceLocation("%%%", OperationFunctor.Body, 108, 113)]
    [SourceLocation("%%%", OperationFunctor.Adjoint, 113, 119)]
    [SourceLocation("%%%", OperationFunctor.Controlled, 119, 126)]
    [SourceLocation("%%%", OperationFunctor.ControlledAdjoint, 126, 132)]
    public partial class oneQubitOperation : Unitary<Qubit>, ICallable
    {
        public oneQubitOperation(IOperationFactory m) : base(m)
        {
        }

        String ICallable.Name => "oneQubitOperation";
        String ICallable.FullName => "Microsoft.Quantum.Testing.oneQubitOperation";

        public static QCIEntryPointInfo<Qubit, QVoid> Info => new QCIEntryPointInfo<Qubit, QVoid>(typeof(oneQubitOperation));

        protected IUnitary<Qubit> X { get; set; }

        public override Func<Qubit, QVoid> Body => (__in__) =>
        {
            var q1 = __in__;
            X.Apply(q1);
#line hidden
            return QVoid.Instance;
        }

        ;
        public override Func<Qubit, QVoid> AdjointBody => (__in__) =>
        {
            var q1 = __in__;
            X.Adjoint.Apply(q1);
#line hidden
            return QVoid.Instance;
        }

        ;
        public override Func<(IQArray<Qubit>,Qubit), QVoid> ControlledBody => (__in__) =>
        {
            var (c,q1) = __in__;
            X.Controlled.Apply((c, q1));
#line hidden
            return QVoid.Instance;
        }

        ;
        public override Func<(IQArray<Qubit>,Qubit), QVoid> ControlledAdjointBody => (__in__) =>
        {
            var (c,q1) = __in__;
            X.Controlled.Adjoint.Apply((c, q1));
#line hidden
            return QVoid.Instance;
        }

        ;

        public override void Init()
        {
            this.X = this.Factory.Get<IUnitary<Qubit>>(typeof(Microsoft.Quantum.Intrinsic.X));
        }

        public override IApplyData __dataIn(Qubit data) => data;
        public override IApplyData __dataOut(QVoid data) => data;
        public static System.Threading.Tasks.Task<QVoid> Run(IOperationFactory __m__, Qubit q1)
        {
            return __m__.Run<oneQubitOperation, Qubit, QVoid>(q1);
        }
    }
"""
        |> testOneClass oneQubitOperation AssemblyConstants.QCIProcessor

    [<Fact>]
    let ``buildOperationClass - generics`` () =
        """
    public abstract partial class genCtrl3<__X__, __Y__, __Z__> : Controllable<(__X__,(Int64,(__Y__,__Z__),Result))>, ICallable
    {
        public genCtrl3(IOperationFactory m) : base(m)
        {
        }

        public class In : QTuple<(__X__,(Int64,(__Y__,__Z__),Result))>, IApplyData
        {
            public In((__X__,(Int64,(__Y__,__Z__),Result)) data) : base(data)
            {
            }

            System.Collections.Generic.IEnumerable<Qubit> IApplyData.Qubits
            {
                get
                {
                    var __temp1__ = Data.Item1;
                    var __temp2__ = Data.Item2.Item2.Item1;
                    var __temp3__ = Data.Item2.Item2.Item2;
                    return Qubit.Concat(__temp1__?.GetQubits(), __temp2__?.GetQubits(), __temp3__?.GetQubits());
                }
            }
        }

        String ICallable.Name => "genCtrl3";
        String ICallable.FullName => "Microsoft.Quantum.Compiler.Generics.genCtrl3";

        public static HoneywellEntryPointInfo<(__X__, (Int64, (__Y__, __Z__), Result)), QVoid> Info => new HoneywellEntryPointInfo<(__X__, (Int64, (__Y__, __Z__), Result)), QVoid>(typeof(genCtrl3<__X__,__Y__,__Z__>));

        public override void Init() { }

        public override IApplyData __dataIn((__X__,(Int64,(__Y__,__Z__),Result)) data) => new In(data);
        public override IApplyData __dataOut(QVoid data) => data;
        public static System.Threading.Tasks.Task<QVoid> Run(IOperationFactory __m__, __X__ arg1, (Int64,(__Y__,__Z__),Result) arg2)
        {
            return __m__.Run<genCtrl3<__X__,__Y__,__Z__>, (__X__,(Int64,(__Y__,__Z__),Result)), QVoid>((arg1, arg2));
        }
    }
"""
        |> testOneClass genCtrl3 AssemblyConstants.HoneywellProcessor

        """
    [SourceLocation("%%%", OperationFunctor.Body, 1266, 1272)]
    public partial class composeImpl<__A__, __B__> : Operation<(ICallable,ICallable,__B__), QVoid>, ICallable
    {
        public composeImpl(IOperationFactory m) : base(m)
        {
        }

        public class In : QTuple<(ICallable,ICallable,__B__)>, IApplyData
        {
            public In((ICallable,ICallable,__B__) data) : base(data)
            {
            }

            System.Collections.Generic.IEnumerable<Qubit> IApplyData.Qubits
            {
                get
                {
                    var __temp1__ = Data.Item3;
                    return Qubit.Concat(((IApplyData)Data.Item1)?.Qubits, ((IApplyData)Data.Item2)?.Qubits, __temp1__?.GetQubits());
                }
            }
        }

        String ICallable.Name => "composeImpl";
        String ICallable.FullName => "Microsoft.Quantum.Compiler.Generics.composeImpl";

        public static IonQEntryPointInfo<(ICallable, ICallable, __B__), QVoid> Info => new IonQEntryPointInfo<(ICallable, ICallable, __B__), QVoid>(typeof(composeImpl<__A__,__B__>));

        public override Func<(ICallable,ICallable,__B__), QVoid> Body => (__in__) =>
        {
            var (second,first,arg) = __in__;
            second.Apply(first.Apply<__A__>(arg));
#line hidden
            return QVoid.Instance;
        };

        public override void Init() { }

        public override IApplyData __dataIn((ICallable,ICallable,__B__) data) => new In(data);
        public override IApplyData __dataOut(QVoid data) => data;
        public static System.Threading.Tasks.Task<QVoid> Run(IOperationFactory __m__, ICallable second, ICallable first, __B__ arg)
        {
            return __m__.Run<composeImpl<__A__,__B__>, (ICallable,ICallable,__B__), QVoid>((second, first, arg));
        }
    }
"""
        |> testOneClass composeImpl AssemblyConstants.IonQProcessor

    [<Fact>]
    let ``buildOperationClass - abstract function`` () =
        """
    public abstract partial class genF1<__A__> : Function<__A__, QVoid>, ICallable
    {
        public genF1(IOperationFactory m) : base(m)
        {
        }

        String ICallable.Name => "genF1";
        String ICallable.FullName => "Microsoft.Quantum.Compiler.Generics.genF1";

        public static QCIEntryPointInfo<__A__, QVoid> Info => new QCIEntryPointInfo<__A__, QVoid>(typeof(genF1<__A__>));

        public override void Init() { }

        public override IApplyData __dataIn(__A__ data) => new QTuple<__A__>(data);
        public override IApplyData __dataOut(QVoid data) => data;
        public static System.Threading.Tasks.Task<QVoid> Run(IOperationFactory __m__, __A__ arg)
        {
            return __m__.Run<genF1<__A__>, __A__, QVoid>(arg);
        }
    }
"""
        |> testOneClass genF1 AssemblyConstants.QCIProcessor

    [<Fact>]
    let ``buildOperationClass - access modifiers`` () =
        """
[SourceLocation("%%%", OperationFunctor.Body, 1314, 1316)]
internal partial class EmptyInternalFunction : Function<QVoid, QVoid>, ICallable
{
    public EmptyInternalFunction(IOperationFactory m) : base(m)
    {
    }

        String ICallable.Name => "EmptyInternalFunction";
        String ICallable.FullName => "Microsoft.Quantum.Compiler.Generics.EmptyInternalFunction";
        public static EntryPointInfo<QVoid, QVoid> Info => new EntryPointInfo<QVoid, QVoid>(typeof(EmptyInternalFunction));

        public override Func<QVoid, QVoid> Body => (__in__) =>
        {
#line hidden
            return QVoid.Instance;
        };

        public override void Init()
        {
        }

        public override IApplyData __dataIn(QVoid data) => data;

        public override IApplyData __dataOut(QVoid data) => data;

    public static System.Threading.Tasks.Task<QVoid> Run(IOperationFactory __m__)
    {
        return __m__.Run<EmptyInternalFunction, QVoid, QVoid>(QVoid.Instance);
    }
}
"""
        |> testOneClass emptyInternalFunction null

        """
[SourceLocation("%%%", OperationFunctor.Body, 1316, 1318)]
internal partial class EmptyInternalOperation : Operation<QVoid, QVoid>, ICallable
{
    public EmptyInternalOperation(IOperationFactory m) : base(m)
    {
    }

        String ICallable.Name => "EmptyInternalOperation";
        String ICallable.FullName => "Microsoft.Quantum.Compiler.Generics.EmptyInternalOperation";
        public static EntryPointInfo<QVoid, QVoid> Info => new EntryPointInfo<QVoid, QVoid>(typeof(EmptyInternalOperation));

        public override Func<QVoid, QVoid> Body => (__in__) =>
        {
    #line hidden
            return QVoid.Instance;
        };

        public override void Init()
        {
        }

        public override IApplyData __dataIn(QVoid data) => data;

        public override IApplyData __dataOut(QVoid data) => data;

    public static System.Threading.Tasks.Task<QVoid> Run(IOperationFactory __m__)
    {
        return __m__.Run<EmptyInternalOperation, QVoid, QVoid>(QVoid.Instance);
    }
}
"""
        |> testOneClass emptyInternalOperation null


    [<Fact>]
    let ``duplicatedDefinitionsCaller body`` () =
        [
            "emptyFunction.Apply(QVoid.Instance);"
            "MicrosoftQuantumOverridesemptyFunction.Apply(QVoid.Instance);"
            """
            {
                var qubits = Allocate.Apply(1L);
#line hidden
                bool __arg1__ = true;
                try
                {
                    H.Apply(qubits[0L]);
                    MicrosoftQuantumIntrinsicH.Apply(qubits[0L]);
                }
#line hidden
                catch
                {
                    __arg1__ = false;
                    throw;
                }
#line hidden
                finally
                {
                    if (__arg1__)
                    {
                        Release.Apply(qubits);
                    }
                }
            }"""
        ]
        |> testOneBody (applyVisitor duplicatedDefinitionsCaller)


    [<Fact>]
    let ``buildOpsProperties with duplicatedDefinitionsCaller`` () =
        let t = sprintf @"protected %s %s { get; set; }"
        let template (sign: string) (name: string) = t sign name

        let expected =
            [
                template "Allocate"                "Allocate"
                template "IUnitary<Qubit>"         "MicrosoftQuantumIntrinsicH"
                template "ICallable<Qubit, QVoid>" "H"
                template "Release"                 "Release"
                template "ICallable<QVoid, QVoid>" "MicrosoftQuantumOverridesemptyFunction"
                template "ICallable<QVoid, QVoid>" "emptyFunction"
            ]

        let (_,op) = duplicatedDefinitionsCaller
        let context = createTestContext op
        let actual =
            op
            |> operationDependencies
            |> depsByName
            |> buildOpsProperties context
            |> List.map formatSyntaxTree

        List.zip (expected |> List.map clearFormatting) (actual  |> List.map clearFormatting) |> List.iter Assert.Equal

    [<Fact>]
    let ``buildOpsProperties - internal callables`` () =
        let property = sprintf "private protected %s %s { get; set; }"
        let expected =
            [
                property "ICallable<QVoid, QVoid>" "EmptyInternalFunction"
                property "ICallable<QVoid, QVoid>" "EmptyInternalOperation"
                property "ICallable<QVoid, InternalType>" "InternalType"
                property "ICallable<QVoid, InternalType>" "MakeInternalType"
            ]
        let op = snd useInternalCallables
        let actual =
            op
            |> operationDependencies
            |> depsByName
            |> buildOpsProperties (createTestContext op)
            |> List.map formatSyntaxTree
        List.zip (List.map clearFormatting expected) (List.map clearFormatting actual)
        |> List.iter Assert.Equal

    [<Fact>]
    let ``buildOperationClass - concrete functions`` () =
        """
    [SourceLocation("%%%", OperationFunctor.Body, 1301,1310)]
    public partial class UpdateUdtItems : Function<MyType2, MyType2>, ICallable
    {
        public UpdateUdtItems(IOperationFactorym) : base(m)
        {
        }

        String ICallable.Name => "UpdateUdtItems";
        String ICallable.FullName => "Microsoft.Quantum.Compiler.Generics.UpdateUdtItems";
        public static EntryPointInfo<MyType2, MyType2> Info => new EntryPointInfo<MyType2, MyType2>(typeof(UpdateUdtItems));

        public override Func<MyType2, MyType2> Body => (__in__) =>
        {
            var udt = __in__;
            vararr=QArray<Int64>.Create(10L);
            return new MyType2((1L,udt.Data.Item2,(arr?.Copy(),udt.Data.Item3.Item2)));
        };

        public override void Init() { }

        public override IApplyData __dataIn(MyType2data) => data;
        public override IApplyData __dataOut(MyType2data) => data;
        public static System.Threading.Tasks.Task<MyType2> Run(IOperationFactory __m__, MyType2 udt)
        {
            return __m__.Run<UpdateUdtItems,MyType2,MyType2>(udt);
        }
    }
        """
        |> testOneClass UpdateUdtItems null


        """
    public abstract partial class emptyFunction : Function<QVoid, QVoid>, ICallable
    {
        public emptyFunction(IOperationFactory m) : base(m)
        {
        }

        String ICallable.Name => "emptyFunction";
        String ICallable.FullName => "Microsoft.Quantum.Overrides.emptyFunction";
        public static EntryPointInfo<QVoid, QVoid> Info => new EntryPointInfo<QVoid, QVoid>(typeof(emptyFunction));

        public override void Init() { }

        public override IApplyData __dataIn(QVoid data) => data;
        public override IApplyData __dataOut(QVoid data) => data;
        public static System.Threading.Tasks.Task<QVoid> Run(IOperationFactory __m__)
        {
            return __m__.Run<emptyFunction, QVoid, QVoid>(QVoid.Instance);
        }
    }
"""
        |> testOneClass emptyFunction null

        """
    [SourceLocation("%%%", OperationFunctor.Body, 33, 40)]
    public partial class intFunction : Function<QVoid, Int64>, ICallable
    {
        public intFunction(IOperationFactory m) : base(m)
        {
        }

        String ICallable.Name => "intFunction";
        String ICallable.FullName => "Microsoft.Quantum.Testing.intFunction";
        public static EntryPointInfo<QVoid, Int64> Info => new EntryPointInfo<QVoid, Int64>(typeof(intFunction));

        public override Func<QVoid, Int64> Body => (__in__) =>
        {
            return 1L;
        };

        public override void Init() { }

        public override IApplyData __dataIn(QVoid data) => data;
        public override IApplyData __dataOut(Int64 data) => new QTuple<Int64>(data);
        public static System.Threading.Tasks.Task<Int64> Run(IOperationFactory __m__)
        {
            return __m__.Run<intFunction, QVoid, Int64>(QVoid.Instance);
        }
    }
"""
        |> testOneClass intFunction null

        """
    [SourceLocation("%%%", OperationFunctor.Body, 45, 51)]
    public partial class powFunction : Function<(Int64,Int64), Int64>, ICallable
    {
        public powFunction(IOperationFactory m) : base(m)
        {
        }

        public class In : QTuple<(Int64,Int64)>, IApplyData
        {
            public In((Int64,Int64) data) : base(data)
            {
            }

            System.Collections.Generic.IEnumerable<Qubit> IApplyData.Qubits => null;
        }

        String ICallable.Name => "powFunction";
        String ICallable.FullName => "Microsoft.Quantum.Testing.powFunction";
        public static EntryPointInfo<(Int64, Int64), Int64> Info => new EntryPointInfo<(Int64, Int64), Int64>(typeof(powFunction));

        public override Func<(Int64,Int64), Int64> Body => (__in__) =>
        {
            var (x,y) = __in__;
            return x.Pow(y);
        };

        public override void Init() { }

        public override IApplyData __dataIn((Int64,Int64) data) => new In(data);
        public override IApplyData __dataOut(Int64 data) => new QTuple<Int64>(data);
        public static System.Threading.Tasks.Task<Int64> Run(IOperationFactory __m__, Int64 x, Int64 y)
        {
            return __m__.Run<powFunction, (Int64,Int64), Int64>((x, y));
        }
    }
"""
        |> testOneClass powFunction null

        """
    [SourceLocation("%%%", OperationFunctor.Body, 51, 57)]
    public partial class bigPowFunction : Function<(System.Numerics.BigInteger,Int64), System.Numerics.BigInteger>, ICallable
    {
        public bigPowFunction(IOperationFactory m) : base(m)
        {
        }

        public class In : QTuple<(System.Numerics.BigInteger,Int64)>, IApplyData
        {
            public In((System.Numerics.BigInteger,Int64) data) : base(data)
            {
            }

            System.Collections.Generic.IEnumerable<Qubit> IApplyData.Qubits => null;
        }

        String ICallable.Name => "bigPowFunction";
        String ICallable.FullName => "Microsoft.Quantum.Testing.bigPowFunction";
        public static EntryPointInfo<(System.Numerics.BigInteger, Int64), System.Numerics.BigInteger> Info => new EntryPointInfo<(System.Numerics.BigInteger, Int64), System.Numerics.BigInteger>(typeof(bigPowFunction));

        public override Func<(System.Numerics.BigInteger,Int64), System.Numerics.BigInteger> Body => (__in__) =>
        {
            var (x,y) = __in__;
            return x.Pow(y);
        };

        public override void Init() { }

        public override IApplyData __dataIn((System.Numerics.BigInteger,Int64) data) => new In(data);
        public override IApplyData __dataOut(System.Numerics.BigInteger data) => new QTuple<System.Numerics.BigInteger>(data);
        public static System.Threading.Tasks.Task<System.Numerics.BigInteger> Run(IOperationFactory __m__, System.Numerics.BigInteger x, Int64 y)
        {
            return __m__.Run<bigPowFunction, (System.Numerics.BigInteger,Int64), System.Numerics.BigInteger>((x, y));
        }
    }
"""
        |> testOneClass bigPowFunction null


    let private testOneUdt (_,udt) expected =
        let context = CodegenContext.Create syntaxTree
        let actual  = (buildUdtClass context udt).ToFullString()
        Assert.Equal(expected |> clearFormatting, actual |> clearFormatting)

    [<Fact>]
    let ``buildUdtClass - udts`` () =

        """
    public class U : UDTBase<IUnitary>, IApplyData
    {
        public U() : base(default(IUnitary))
        {
        }

        public U(IUnitary data) : base(data)
        {
        }

        System.Collections.Generic.IEnumerable<Qubit> IApplyData.Qubits
        {
            get
            {
                return ((IApplyData)Data)?.Qubits;
            }
        }

        public void Deconstruct()
        {
        }
    }
"""
        |> testOneUdt udt_U

        """
    public class AA : UDTBase<A>, IApplyData
    {
        public AA() : base(default(A))
        {
        }

        public AA(A data) : base(data)
        {
        }

        System.Collections.Generic.IEnumerable<Qubit> IApplyData.Qubits
        {
            get
            {
                return ((IApplyData)Data?.Data)?.Qubits;
            }
        }

        public void Deconstruct()
        {
        }
    }
"""
        |> testOneUdt udt_AA

        """
    public class Q : UDTBase<Qubit>, IApplyData
    {
        public Q() : base(default(Qubit))
        {
        }

        public Q(Qubit data) : base(data)
        {
        }

        System.Collections.Generic.IEnumerable<Qubit> IApplyData.Qubits
        {
            get
            {
                yield return Data;
            }
        }

        public void Deconstruct()
        {
        }
    }
"""
        |> testOneUdt udt_Q

        """
    public class QQ : UDTBase<Q>, IApplyData
    {
        public QQ() : base(default(Q))
        {
        }

        public QQ(Q data) : base(data)
        {
        }

        System.Collections.Generic.IEnumerable<Qubit> IApplyData.Qubits
        {
            get
            {
                yield return Data?.Data;
            }
        }

        public void Deconstruct()
        {
        }
    }
"""
        |> testOneUdt udt_QQ

        """
    public class Qubits : UDTBase<IQArray<Qubit>>, IApplyData
    {
        public Qubits() : base(new QArray<Qubit>())
        {
        }

        public Qubits(IQArray<Qubit> data) : base(data)
        {
        }

        System.Collections.Generic.IEnumerable<Qubit> IApplyData.Qubits
        {
            get
            {
                return ((IApplyData)Data)?.Qubits;
            }
        }

        public void Deconstruct()
        {
        }
    }
"""
        |> testOneUdt udt_Qubits

        """
    public class udt_args1 : UDTBase<(Int64,IQArray<Qubit>)>, IApplyData
    {
        public udt_args1() : base(default((Int64,IQArray<Qubit>)))
        {
        }

        public udt_args1((Int64,IQArray<Qubit>) data) : base(data)
        {
        }

        public Int64 Item1 => Data.Item1;
        public IQArray<Qubit> Item2 => Data.Item2;
        System.Collections.Generic.IEnumerable<Qubit> IApplyData.Qubits
        {
            get
            {
                return ((IApplyData)Data.Item2)?.Qubits;
            }
        }

        public void Deconstruct(out Int64 item1, out IQArray<Qubit> item2)
        {
            item1 = Data.Item1;
            item2 = Data.Item2;
        }
    }
"""
        |> testOneUdt udt_args1

        """
    public class udt_Real : UDTBase<Double>, IApplyData
    {
        public udt_Real() : base(default(Double))
        {
        }

        public udt_Real(Double data) : base(data)
        {
        }

        System.Collections.Generic.IEnumerable<Qubit> IApplyData.Qubits => null;

        public void Deconstruct()
        {
        }
    }
"""
        |> testOneUdt udt_Real

        """
    public class udt_Complex : UDTBase<(udt_Real,udt_Real)>, IApplyData
    {
        public udt_Complex() : base(default((udt_Real,udt_Real)))
        {
        }

        public udt_Complex((udt_Real,udt_Real) data) : base(data)
        {
        }

        public udt_Real Item1 => Data.Item1;
        public udt_Real Item2 => Data.Item2;
        System.Collections.Generic.IEnumerable<Qubit> IApplyData.Qubits => null;
        public void Deconstruct(out udt_Real item1, out udt_Real item2)
        {
            item1 = Data.Item1;
            item2 = Data.Item2;
        }
    }
"""
        |> testOneUdt udt_Complex

        """
    public class udt_TwoDimArray : UDTBase<IQArray<IQArray<Result>>>, IApplyData
    {
        public udt_TwoDimArray() : base(new QArray<IQArray<Result>>())
        {
        }

        public udt_TwoDimArray(IQArray<IQArray<Result>> data) : base(data)
        {
        }

        System.Collections.Generic.IEnumerable<Qubit> IApplyData.Qubits => null;

        public void Deconstruct()
        {
        }
    }
"""
        |> testOneUdt udt_TwoDimArray

    [<Fact>]
    let ``buildUdtClass - access modifiers`` () =
        """
internal class InternalType : UDTBase<QVoid>, IApplyData
{
    public InternalType() : base(default(QVoid))
    {
    }

    public InternalType(QVoid data) : base(data)
    {
    }

    System.Collections.Generic.IEnumerable<Qubit> IApplyData.Qubits => null;

    public void Deconstruct()
    {
    }
}
"""
        |> testOneUdt udt_InternalType

    [<Fact>]
    let ``buildUdtClass - named tuple`` () =
        """
public class NamedTuple : UDTBase<((Int64,Double),Int64)>, IApplyData
{
    public NamedTuple() : base(default(((Int64,Double),Int64)))
    {
    }

    public NamedTuple(((Int64,Double),Int64) data) : base(data)
    {
    }

    public (Int64,Double) FirstItem => Data.Item1;
    public Int64 SecondItem => Data.Item2;
    public (Int64,Double) Item1 => Data.Item1;
    public Int64 Item2 => Data.Item2;
    System.Collections.Generic.IEnumerable<Qubit> IApplyData.Qubits => null;
    public void Deconstruct(out (Int64,Double) item1, out Int64 item2)
    {
        item1 = Data.Item1;
        item2 = Data.Item2;
    }
}
"""
        |> testOneUdt udt_NamedTuple


    [<Fact>]
    let ``one file - EmptyElements`` () =
        """
//------------------------------------------------------------------------------
// <auto-generated>
//     This code was generated by a tool.
//     Changes to this file may cause incorrect behavior and will be lost if
//     the code is regenerated.
// </auto-generated>
//------------------------------------------------------------------------------

#pragma warning disable 436
#pragma warning disable 162
#pragma warning disable 1591

using System;
using Microsoft.Quantum.Core;
using Microsoft.Quantum.Intrinsic;
using Microsoft.Quantum.Simulation.Core;

[assembly: CallableDeclaration("{\"Kind\":{\"Case\":\"TypeConstructor\"},\"QualifiedName\":{\"Namespace\":\"Microsoft.Quantum\",\"Name\":\"Pair\"},\"Attributes\":[],\"Modifiers\":{\"Access\":{\"Case\":\"DefaultAccess\"}},\"SourceFile\":\"%%%\",\"Position\":{\"Item1\":5,\"Item2\":4},\"SymbolRange\":{\"Item1\":{\"Line\":1,\"Column\":9},\"Item2\":{\"Line\":1,\"Column\":13}},\"ArgumentTuple\":{\"Case\":\"QsTuple\",\"Fields\":[[{\"Case\":\"QsTupleItem\",\"Fields\":[{\"VariableName\":{\"Case\":\"ValidName\",\"Fields\":[\"__Item1__\"]},\"Type\":{\"Case\":\"Int\"},\"InferredInformation\":{\"IsMutable\":false,\"HasLocalQuantumDependency\":false},\"Position\":{\"Case\":\"Null\"},\"Range\":{\"Item1\":{\"Line\":1,\"Column\":1},\"Item2\":{\"Line\":1,\"Column\":1}}}]},{\"Case\":\"QsTupleItem\",\"Fields\":[{\"VariableName\":{\"Case\":\"ValidName\",\"Fields\":[\"__Item2__\"]},\"Type\":{\"Case\":\"Int\"},\"InferredInformation\":{\"IsMutable\":false,\"HasLocalQuantumDependency\":false},\"Position\":{\"Case\":\"Null\"},\"Range\":{\"Item1\":{\"Line\":1,\"Column\":1},\"Item2\":{\"Line\":1,\"Column\":1}}}]}]]},\"Signature\":{\"TypeParameters\":[],\"ArgumentType\":{\"Case\":\"TupleType\",\"Fields\":[[{\"Case\":\"Int\"},{\"Case\":\"Int\"}]]},\"ReturnType\":{\"Case\":\"UserDefinedType\",\"Fields\":[{\"Namespace\":\"Microsoft.Quantum\",\"Name\":\"Pair\",\"Range\":{\"Case\":\"Null\"}}]},\"Information\":{\"Characteristics\":{\"Case\":\"EmptySet\"},\"InferredInformation\":{\"IsSelfAdjoint\":false,\"IsIntrinsic\":true}}},\"Documentation\":[]}")]
[assembly: SpecializationDeclaration("{\"Kind\":{\"Case\":\"QsBody\"},\"TypeArguments\":{\"Case\":\"Null\"},\"Information\":{\"Characteristics\":{\"Case\":\"EmptySet\"},\"InferredInformation\":{\"IsSelfAdjoint\":false,\"IsIntrinsic\":true}},\"Parent\":{\"Namespace\":\"Microsoft.Quantum\",\"Name\":\"Pair\"},\"Attributes\":[],\"SourceFile\":\"%%%\",\"Position\":{\"Item1\":5,\"Item2\":4},\"HeaderRange\":{\"Item1\":{\"Line\":1,\"Column\":9},\"Item2\":{\"Line\":1,\"Column\":13}},\"Documentation\":[]}")]
[assembly: TypeDeclaration("{\"QualifiedName\":{\"Namespace\":\"Microsoft.Quantum\",\"Name\":\"Pair\"},\"Attributes\":[],\"Modifiers\":{\"Access\":{\"Case\":\"DefaultAccess\"}},\"SourceFile\":\"%%%\",\"Position\":{\"Item1\":5,\"Item2\":4},\"SymbolRange\":{\"Item1\":{\"Line\":1,\"Column\":9},\"Item2\":{\"Line\":1,\"Column\":13}},\"Type\":{\"Case\":\"TupleType\",\"Fields\":[[{\"Case\":\"Int\"},{\"Case\":\"Int\"}]]},\"TypeItems\":{\"Case\":\"QsTuple\",\"Fields\":[[{\"Case\":\"QsTupleItem\",\"Fields\":[{\"Case\":\"Anonymous\",\"Fields\":[{\"Case\":\"Int\"}]}]},{\"Case\":\"QsTupleItem\",\"Fields\":[{\"Case\":\"Anonymous\",\"Fields\":[{\"Case\":\"Int\"}]}]}]]},\"Documentation\":[]}")]
[assembly: CallableDeclaration("{\"Kind\":{\"Case\":\"TypeConstructor\"},\"QualifiedName\":{\"Namespace\":\"Microsoft.Quantum\",\"Name\":\"Unused\"},\"Attributes\":[],\"Modifiers\":{\"Access\":{\"Case\":\"DefaultAccess\"}},\"SourceFile\":\"%%%\",\"Position\":{\"Item1\":6,\"Item2\":4},\"SymbolRange\":{\"Item1\":{\"Line\":1,\"Column\":9},\"Item2\":{\"Line\":1,\"Column\":15}},\"ArgumentTuple\":{\"Case\":\"QsTuple\",\"Fields\":[[{\"Case\":\"QsTupleItem\",\"Fields\":[{\"VariableName\":{\"Case\":\"ValidName\",\"Fields\":[\"__Item1__\"]},\"Type\":{\"Case\":\"Int\"},\"InferredInformation\":{\"IsMutable\":false,\"HasLocalQuantumDependency\":false},\"Position\":{\"Case\":\"Null\"},\"Range\":{\"Item1\":{\"Line\":1,\"Column\":1},\"Item2\":{\"Line\":1,\"Column\":1}}}]},{\"Case\":\"QsTupleItem\",\"Fields\":[{\"VariableName\":{\"Case\":\"ValidName\",\"Fields\":[\"__Item2__\"]},\"Type\":{\"Case\":\"Int\"},\"InferredInformation\":{\"IsMutable\":false,\"HasLocalQuantumDependency\":false},\"Position\":{\"Case\":\"Null\"},\"Range\":{\"Item1\":{\"Line\":1,\"Column\":1},\"Item2\":{\"Line\":1,\"Column\":1}}}]}]]},\"Signature\":{\"TypeParameters\":[],\"ArgumentType\":{\"Case\":\"TupleType\",\"Fields\":[[{\"Case\":\"Int\"},{\"Case\":\"Int\"}]]},\"ReturnType\":{\"Case\":\"UserDefinedType\",\"Fields\":[{\"Namespace\":\"Microsoft.Quantum\",\"Name\":\"Unused\",\"Range\":{\"Case\":\"Null\"}}]},\"Information\":{\"Characteristics\":{\"Case\":\"EmptySet\"},\"InferredInformation\":{\"IsSelfAdjoint\":false,\"IsIntrinsic\":true}}},\"Documentation\":[]}")]
[assembly: SpecializationDeclaration("{\"Kind\":{\"Case\":\"QsBody\"},\"TypeArguments\":{\"Case\":\"Null\"},\"Information\":{\"Characteristics\":{\"Case\":\"EmptySet\"},\"InferredInformation\":{\"IsSelfAdjoint\":false,\"IsIntrinsic\":true}},\"Parent\":{\"Namespace\":\"Microsoft.Quantum\",\"Name\":\"Unused\"},\"Attributes\":[],\"SourceFile\":\"%%%\",\"Position\":{\"Item1\":6,\"Item2\":4},\"HeaderRange\":{\"Item1\":{\"Line\":1,\"Column\":9},\"Item2\":{\"Line\":1,\"Column\":15}},\"Documentation\":[]}")]
[assembly: TypeDeclaration("{\"QualifiedName\":{\"Namespace\":\"Microsoft.Quantum\",\"Name\":\"Unused\"},\"Attributes\":[],\"Modifiers\":{\"Access\":{\"Case\":\"DefaultAccess\"}},\"SourceFile\":\"%%%\",\"Position\":{\"Item1\":6,\"Item2\":4},\"SymbolRange\":{\"Item1\":{\"Line\":1,\"Column\":9},\"Item2\":{\"Line\":1,\"Column\":15}},\"Type\":{\"Case\":\"TupleType\",\"Fields\":[[{\"Case\":\"Int\"},{\"Case\":\"Int\"}]]},\"TypeItems\":{\"Case\":\"QsTuple\",\"Fields\":[[{\"Case\":\"QsTupleItem\",\"Fields\":[{\"Case\":\"Anonymous\",\"Fields\":[{\"Case\":\"Int\"}]}]},{\"Case\":\"QsTupleItem\",\"Fields\":[{\"Case\":\"Anonymous\",\"Fields\":[{\"Case\":\"Int\"}]}]}]]},\"Documentation\":[]}")]
[assembly: CallableDeclaration("{\"Kind\":{\"Case\":\"Function\"},\"QualifiedName\":{\"Namespace\":\"Microsoft.Quantum\",\"Name\":\"emptyFunction\"},\"Attributes\":[],\"Modifiers\":{\"Access\":{\"Case\":\"DefaultAccess\"}},\"SourceFile\":\"%%%\",\"Position\":{\"Item1\":7,\"Item2\":4},\"SymbolRange\":{\"Item1\":{\"Line\":1,\"Column\":10},\"Item2\":{\"Line\":1,\"Column\":23}},\"ArgumentTuple\":{\"Case\":\"QsTuple\",\"Fields\":[[{\"Case\":\"QsTupleItem\",\"Fields\":[{\"VariableName\":{\"Case\":\"ValidName\",\"Fields\":[\"p\"]},\"Type\":{\"Case\":\"UserDefinedType\",\"Fields\":[{\"Namespace\":\"Microsoft.Quantum\",\"Name\":\"Pair\",\"Range\":{\"Case\":\"Value\",\"Fields\":[{\"Item1\":{\"Line\":1,\"Column\":27},\"Item2\":{\"Line\":1,\"Column\":31}}]}}]},\"InferredInformation\":{\"IsMutable\":false,\"HasLocalQuantumDependency\":false},\"Position\":{\"Case\":\"Null\"},\"Range\":{\"Item1\":{\"Line\":1,\"Column\":25},\"Item2\":{\"Line\":1,\"Column\":26}}}]}]]},\"Signature\":{\"TypeParameters\":[],\"ArgumentType\":{\"Case\":\"UserDefinedType\",\"Fields\":[{\"Namespace\":\"Microsoft.Quantum\",\"Name\":\"Pair\",\"Range\":{\"Case\":\"Null\"}}]},\"ReturnType\":{\"Case\":\"UnitType\"},\"Information\":{\"Characteristics\":{\"Case\":\"EmptySet\"},\"InferredInformation\":{\"IsSelfAdjoint\":false,\"IsIntrinsic\":true}}},\"Documentation\":[]}")]
[assembly: SpecializationDeclaration("{\"Kind\":{\"Case\":\"QsBody\"},\"TypeArguments\":{\"Case\":\"Null\"},\"Information\":{\"Characteristics\":{\"Case\":\"EmptySet\"},\"InferredInformation\":{\"IsSelfAdjoint\":false,\"IsIntrinsic\":true}},\"Parent\":{\"Namespace\":\"Microsoft.Quantum\",\"Name\":\"emptyFunction\"},\"Attributes\":[],\"SourceFile\":\"%%%\",\"Position\":{\"Item1\":7,\"Item2\":45},\"HeaderRange\":{\"Item1\":{\"Line\":1,\"Column\":1},\"Item2\":{\"Line\":1,\"Column\":5}},\"Documentation\":[]}")]
[assembly: CallableDeclaration("{\"Kind\":{\"Case\":\"Operation\"},\"QualifiedName\":{\"Namespace\":\"Microsoft.Quantum\",\"Name\":\"emptyOperation\"},\"Attributes\":[],\"Modifiers\":{\"Access\":{\"Case\":\"DefaultAccess\"}},\"SourceFile\":\"%%%\",\"Position\":{\"Item1\":8,\"Item2\":4},\"SymbolRange\":{\"Item1\":{\"Line\":1,\"Column\":11},\"Item2\":{\"Line\":1,\"Column\":25}},\"ArgumentTuple\":{\"Case\":\"QsTuple\",\"Fields\":[[]]},\"Signature\":{\"TypeParameters\":[],\"ArgumentType\":{\"Case\":\"UnitType\"},\"ReturnType\":{\"Case\":\"UnitType\"},\"Information\":{\"Characteristics\":{\"Case\":\"EmptySet\"},\"InferredInformation\":{\"IsSelfAdjoint\":false,\"IsIntrinsic\":true}}},\"Documentation\":[]}")]
[assembly: SpecializationDeclaration("{\"Kind\":{\"Case\":\"QsBody\"},\"TypeArguments\":{\"Case\":\"Null\"},\"Information\":{\"Characteristics\":{\"Case\":\"EmptySet\"},\"InferredInformation\":{\"IsSelfAdjoint\":false,\"IsIntrinsic\":true}},\"Parent\":{\"Namespace\":\"Microsoft.Quantum\",\"Name\":\"emptyOperation\"},\"Attributes\":[],\"SourceFile\":\"%%%\",\"Position\":{\"Item1\":8,\"Item2\":41},\"HeaderRange\":{\"Item1\":{\"Line\":1,\"Column\":1},\"Item2\":{\"Line\":1,\"Column\":5}},\"Documentation\":[]}")]


#line hidden
namespace Microsoft.Quantum
{
    public class Pair : UDTBase<(Int64,Int64)>, IApplyData
    {
        public Pair() : base(default((Int64,Int64)))
        {
        }

        public Pair((Int64,Int64) data) : base(data)
        {
        }

        public Int64 Item1 => Data.Item1;
        public Int64 Item2 => Data.Item2;
        System.Collections.Generic.IEnumerable<Qubit> IApplyData.Qubits => null;
        public void Deconstruct(out Int64 item1, out Int64 item2)
        {
            item1 = Data.Item1;
            item2 = Data.Item2;
        }
    }

    public class Unused : UDTBase<(Int64,Int64)>, IApplyData
    {
        public Unused() : base(default((Int64,Int64)))
        {
        }

        public Unused((Int64,Int64) data) : base(data)
        {
        }

        public Int64 Item1 => Data.Item1;
        public Int64 Item2 => Data.Item2;
        System.Collections.Generic.IEnumerable<Qubit> IApplyData.Qubits => null;
        public void Deconstruct(out Int64 item1, out Int64 item2)
        {
            item1 = Data.Item1;
            item2 = Data.Item2;
        }
    }

    public abstract partial class emptyFunction : Function<Pair, QVoid>, ICallable
    {
        public emptyFunction(IOperationFactory m) : base(m)
        {
        }

        String ICallable.Name => "emptyFunction";
        String ICallable.FullName => "Microsoft.Quantum.emptyFunction";
        public override void Init() { }
        public override IApplyData __dataIn(Pair data) => data;
        public override IApplyData __dataOut(QVoid data) => data;
        public static System.Threading.Tasks.Task<QVoid> Run(IOperationFactory __m__, Pair p)
        {
            return __m__.Run<emptyFunction, Pair, QVoid>(p);
        }
    }

    public abstract partial class emptyOperation : Operation<QVoid, QVoid>, ICallable
    {
        public emptyOperation(IOperationFactory m) : base(m)
        {
        }

        String ICallable.Name => "emptyOperation";
        String ICallable.FullName => "Microsoft.Quantum.emptyOperation";
        public override void Init() { }
        public override IApplyData __dataIn(QVoid data) => data;
        public override IApplyData __dataOut(QVoid data) => data;
        public static System.Threading.Tasks.Task<QVoid> Run(IOperationFactory __m__)
        {
            return __m__.Run<emptyOperation, QVoid, QVoid>(QVoid.Instance);
        }
    }
}"""
        |> testOneFile (Path.Combine("Circuits","EmptyElements.qs"))

    [<Fact>]
    let ``one file - UserDefinedTypes`` () =
        """
//------------------------------------------------------------------------------
// <auto-generated>
//     This code was generated by a tool.
//     Changes to this file may cause incorrect behavior and will be lost if
//     the code is regenerated.
// </auto-generated>
//------------------------------------------------------------------------------

#pragma warning disable 436
#pragma warning disable 162
#pragma warning disable 1591

using System;
using Microsoft.Quantum.Core;
using Microsoft.Quantum.Intrinsic;
using Microsoft.Quantum.Simulation.Core;

[assembly: CallableDeclaration("{\"Kind\":{\"Case\":\"TypeConstructor\"},\"QualifiedName\":{\"Namespace\":\"Microsoft.Quantum\",\"Name\":\"Pair\"},\"Attributes\":[],\"Modifiers\":{\"Access\":{\"Case\":\"DefaultAccess\"}},\"SourceFile\":\"%%%\",\"Position\":{\"Item1\":5,\"Item2\":4},\"SymbolRange\":{\"Item1\":{\"Line\":1,\"Column\":9},\"Item2\":{\"Line\":1,\"Column\":13}},\"ArgumentTuple\":{\"Case\":\"QsTuple\",\"Fields\":[[{\"Case\":\"QsTupleItem\",\"Fields\":[{\"VariableName\":{\"Case\":\"ValidName\",\"Fields\":[\"Fst\"]},\"Type\":{\"Case\":\"Int\"},\"InferredInformation\":{\"IsMutable\":false,\"HasLocalQuantumDependency\":false},\"Position\":{\"Case\":\"Null\"},\"Range\":{\"Item1\":{\"Line\":1,\"Column\":1},\"Item2\":{\"Line\":1,\"Column\":1}}}]},{\"Case\":\"QsTupleItem\",\"Fields\":[{\"VariableName\":{\"Case\":\"ValidName\",\"Fields\":[\"Snd\"]},\"Type\":{\"Case\":\"Int\"},\"InferredInformation\":{\"IsMutable\":false,\"HasLocalQuantumDependency\":false},\"Position\":{\"Case\":\"Null\"},\"Range\":{\"Item1\":{\"Line\":1,\"Column\":1},\"Item2\":{\"Line\":1,\"Column\":1}}}]}]]},\"Signature\":{\"TypeParameters\":[],\"ArgumentType\":{\"Case\":\"TupleType\",\"Fields\":[[{\"Case\":\"Int\"},{\"Case\":\"Int\"}]]},\"ReturnType\":{\"Case\":\"UserDefinedType\",\"Fields\":[{\"Namespace\":\"Microsoft.Quantum\",\"Name\":\"Pair\",\"Range\":{\"Case\":\"Null\"}}]},\"Information\":{\"Characteristics\":{\"Case\":\"EmptySet\"},\"InferredInformation\":{\"IsSelfAdjoint\":false,\"IsIntrinsic\":true}}},\"Documentation\":[]}")]
[assembly: SpecializationDeclaration("{\"Kind\":{\"Case\":\"QsBody\"},\"TypeArguments\":{\"Case\":\"Null\"},\"Information\":{\"Characteristics\":{\"Case\":\"EmptySet\"},\"InferredInformation\":{\"IsSelfAdjoint\":false,\"IsIntrinsic\":true}},\"Parent\":{\"Namespace\":\"Microsoft.Quantum\",\"Name\":\"Pair\"},\"Attributes\":[],\"SourceFile\":\"%%%\",\"Position\":{\"Item1\":5,\"Item2\":4},\"HeaderRange\":{\"Item1\":{\"Line\":1,\"Column\":9},\"Item2\":{\"Line\":1,\"Column\":13}},\"Documentation\":[]}")]
[assembly: TypeDeclaration("{\"QualifiedName\":{\"Namespace\":\"Microsoft.Quantum\",\"Name\":\"Pair\"},\"Attributes\":[],\"Modifiers\":{\"Access\":{\"Case\":\"DefaultAccess\"}},\"SourceFile\":\"%%%\",\"Position\":{\"Item1\":5,\"Item2\":4},\"SymbolRange\":{\"Item1\":{\"Line\":1,\"Column\":9},\"Item2\":{\"Line\":1,\"Column\":13}},\"Type\":{\"Case\":\"TupleType\",\"Fields\":[[{\"Case\":\"Int\"},{\"Case\":\"Int\"}]]},\"TypeItems\":{\"Case\":\"QsTuple\",\"Fields\":[[{\"Case\":\"QsTupleItem\",\"Fields\":[{\"Case\":\"Named\",\"Fields\":[{\"VariableName\":\"Fst\",\"Type\":{\"Case\":\"Int\"},\"InferredInformation\":{\"IsMutable\":false,\"HasLocalQuantumDependency\":false},\"Position\":{\"Case\":\"Null\"},\"Range\":{\"Item1\":{\"Line\":1,\"Column\":17},\"Item2\":{\"Line\":1,\"Column\":20}}}]}]},{\"Case\":\"QsTupleItem\",\"Fields\":[{\"Case\":\"Named\",\"Fields\":[{\"VariableName\":\"Snd\",\"Type\":{\"Case\":\"Int\"},\"InferredInformation\":{\"IsMutable\":false,\"HasLocalQuantumDependency\":false},\"Position\":{\"Case\":\"Null\"},\"Range\":{\"Item1\":{\"Line\":1,\"Column\":28},\"Item2\":{\"Line\":1,\"Column\":31}}}]}]}]]},\"Documentation\":[]}")]
[assembly: CallableDeclaration("{\"Kind\":{\"Case\":\"TypeConstructor\"},\"QualifiedName\":{\"Namespace\":\"Microsoft.Quantum\",\"Name\":\"NestedPair\"},\"Attributes\":[],\"Modifiers\":{\"Access\":{\"Case\":\"DefaultAccess\"}},\"SourceFile\":\"%%%\",\"Position\":{\"Item1\":6,\"Item2\":4},\"SymbolRange\":{\"Item1\":{\"Line\":1,\"Column\":9},\"Item2\":{\"Line\":1,\"Column\":19}},\"ArgumentTuple\":{\"Case\":\"QsTuple\",\"Fields\":[[{\"Case\":\"QsTupleItem\",\"Fields\":[{\"VariableName\":{\"Case\":\"ValidName\",\"Fields\":[\"__Item1__\"]},\"Type\":{\"Case\":\"Double\"},\"InferredInformation\":{\"IsMutable\":false,\"HasLocalQuantumDependency\":false},\"Position\":{\"Case\":\"Null\"},\"Range\":{\"Item1\":{\"Line\":1,\"Column\":1},\"Item2\":{\"Line\":1,\"Column\":1}}}]},{\"Case\":\"QsTuple\",\"Fields\":[[{\"Case\":\"QsTuple\",\"Fields\":[[{\"Case\":\"QsTupleItem\",\"Fields\":[{\"VariableName\":{\"Case\":\"ValidName\",\"Fields\":[\"Fst\"]},\"Type\":{\"Case\":\"Bool\"},\"InferredInformation\":{\"IsMutable\":false,\"HasLocalQuantumDependency\":false},\"Position\":{\"Case\":\"Null\"},\"Range\":{\"Item1\":{\"Line\":1,\"Column\":1},\"Item2\":{\"Line\":1,\"Column\":1}}}]},{\"Case\":\"QsTupleItem\",\"Fields\":[{\"VariableName\":{\"Case\":\"ValidName\",\"Fields\":[\"__Item2__\"]},\"Type\":{\"Case\":\"String\"},\"InferredInformation\":{\"IsMutable\":false,\"HasLocalQuantumDependency\":false},\"Position\":{\"Case\":\"Null\"},\"Range\":{\"Item1\":{\"Line\":1,\"Column\":1},\"Item2\":{\"Line\":1,\"Column\":1}}}]}]]},{\"Case\":\"QsTupleItem\",\"Fields\":[{\"VariableName\":{\"Case\":\"ValidName\",\"Fields\":[\"Snd\"]},\"Type\":{\"Case\":\"Int\"},\"InferredInformation\":{\"IsMutable\":false,\"HasLocalQuantumDependency\":false},\"Position\":{\"Case\":\"Null\"},\"Range\":{\"Item1\":{\"Line\":1,\"Column\":1},\"Item2\":{\"Line\":1,\"Column\":1}}}]}]]}]]},\"Signature\":{\"TypeParameters\":[],\"ArgumentType\":{\"Case\":\"TupleType\",\"Fields\":[[{\"Case\":\"Double\"},{\"Case\":\"TupleType\",\"Fields\":[[{\"Case\":\"TupleType\",\"Fields\":[[{\"Case\":\"Bool\"},{\"Case\":\"String\"}]]},{\"Case\":\"Int\"}]]}]]},\"ReturnType\":{\"Case\":\"UserDefinedType\",\"Fields\":[{\"Namespace\":\"Microsoft.Quantum\",\"Name\":\"NestedPair\",\"Range\":{\"Case\":\"Null\"}}]},\"Information\":{\"Characteristics\":{\"Case\":\"EmptySet\"},\"InferredInformation\":{\"IsSelfAdjoint\":false,\"IsIntrinsic\":true}}},\"Documentation\":[]}")]
[assembly: SpecializationDeclaration("{\"Kind\":{\"Case\":\"QsBody\"},\"TypeArguments\":{\"Case\":\"Null\"},\"Information\":{\"Characteristics\":{\"Case\":\"EmptySet\"},\"InferredInformation\":{\"IsSelfAdjoint\":false,\"IsIntrinsic\":true}},\"Parent\":{\"Namespace\":\"Microsoft.Quantum\",\"Name\":\"NestedPair\"},\"Attributes\":[],\"SourceFile\":\"%%%\",\"Position\":{\"Item1\":6,\"Item2\":4},\"HeaderRange\":{\"Item1\":{\"Line\":1,\"Column\":9},\"Item2\":{\"Line\":1,\"Column\":19}},\"Documentation\":[]}")]
[assembly: TypeDeclaration("{\"QualifiedName\":{\"Namespace\":\"Microsoft.Quantum\",\"Name\":\"NestedPair\"},\"Attributes\":[],\"Modifiers\":{\"Access\":{\"Case\":\"DefaultAccess\"}},\"SourceFile\":\"%%%\",\"Position\":{\"Item1\":6,\"Item2\":4},\"SymbolRange\":{\"Item1\":{\"Line\":1,\"Column\":9},\"Item2\":{\"Line\":1,\"Column\":19}},\"Type\":{\"Case\":\"TupleType\",\"Fields\":[[{\"Case\":\"Double\"},{\"Case\":\"TupleType\",\"Fields\":[[{\"Case\":\"TupleType\",\"Fields\":[[{\"Case\":\"Bool\"},{\"Case\":\"String\"}]]},{\"Case\":\"Int\"}]]}]]},\"TypeItems\":{\"Case\":\"QsTuple\",\"Fields\":[[{\"Case\":\"QsTupleItem\",\"Fields\":[{\"Case\":\"Anonymous\",\"Fields\":[{\"Case\":\"Double\"}]}]},{\"Case\":\"QsTuple\",\"Fields\":[[{\"Case\":\"QsTuple\",\"Fields\":[[{\"Case\":\"QsTupleItem\",\"Fields\":[{\"Case\":\"Named\",\"Fields\":[{\"VariableName\":\"Fst\",\"Type\":{\"Case\":\"Bool\"},\"InferredInformation\":{\"IsMutable\":false,\"HasLocalQuantumDependency\":false},\"Position\":{\"Case\":\"Null\"},\"Range\":{\"Item1\":{\"Line\":1,\"Column\":33},\"Item2\":{\"Line\":1,\"Column\":36}}}]}]},{\"Case\":\"QsTupleItem\",\"Fields\":[{\"Case\":\"Anonymous\",\"Fields\":[{\"Case\":\"String\"}]}]}]]},{\"Case\":\"QsTupleItem\",\"Fields\":[{\"Case\":\"Named\",\"Fields\":[{\"VariableName\":\"Snd\",\"Type\":{\"Case\":\"Int\"},\"InferredInformation\":{\"IsMutable\":false,\"HasLocalQuantumDependency\":false},\"Position\":{\"Case\":\"Null\"},\"Range\":{\"Item1\":{\"Line\":1,\"Column\":54},\"Item2\":{\"Line\":1,\"Column\":57}}}]}]}]]}]]},\"Documentation\":[]}")]

#line hidden
namespace Microsoft.Quantum
{
    public class Pair : UDTBase<(Int64,Int64)>, IApplyData
    {
        public Pair() : base(default((Int64,Int64)))
        {
        }

        public Pair((Int64,Int64) data) : base(data)
        {
        }

        public Int64 Fst => Data.Item1;
        public Int64 Snd => Data.Item2;

        public Int64 Item1 => Data.Item1;
        public Int64 Item2 => Data.Item2;

        System.Collections.Generic.IEnumerable<Qubit> IApplyData.Qubits => null;
        public void Deconstruct(out Int64 item1, out Int64 item2)
        {
            item1 = Data.Item1;
            item2 = Data.Item2;
        }
    }

    public class NestedPair : UDTBase<(Double,((Boolean,String),Int64))>, IApplyData
    {
        public NestedPair() : base(default((Double,((Boolean,String),Int64))))
        {
        }

        public NestedPair((Double,((Boolean,String),Int64)) data) : base(data)
        {
        }

        public Boolean Fst => Data.Item2.Item1.Item1;
        public Int64 Snd => Data.Item2.Item2;

        public Double Item1 => Data.Item1;
        public ((Boolean, String), Int64) Item2 => Data.Item2;

        System.Collections.Generic.IEnumerable<Qubit> IApplyData.Qubits => null;
        public void Deconstruct(out Double item1, out ((Boolean, String), Int64) item2)
        {
            item1 = Data.Item1;
            item2 = Data.Item2;
        }
    }
}
        """
        |> testOneFile (Path.Combine("Circuits","Types.qs"))

    [<Fact>]
    let ``find local elements `` () =
        let oneName = function | QsCustomType udt -> udt.FullName.Name.Value | QsCallable  op -> op.FullName.Name.Value
        let expected = [ "H"; "M"; "Qubits"; "Qubits"; "R"; "S"; "X"; "Z"; ]     // Qubits is two times: one for UDT and one for constructor.
        let local    = syntaxTree |> findLocalElements Some (Path.GetFullPath (Path.Combine("Circuits","Intrinsic.qs")) |> NonNullable<string>.New)
        Assert.Equal(1, local.Length)
        Assert.Equal("Microsoft.Quantum.Intrinsic", (fst local.[0]).Value)
        let actual   = (snd local.[0]) |> List.map oneName |> List.sort
        List.zip expected actual |> List.iter Assert.Equal

    [<Fact>]
    let ``one file - HelloWorld`` () =
        """
//------------------------------------------------------------------------------
// <auto-generated>
//     This code was generated by a tool.
//     Changes to this file may cause incorrect behavior and will be lost if
//     the code is regenerated.
// </auto-generated>
//------------------------------------------------------------------------------

#pragma warning disable 436
#pragma warning disable 162
#pragma warning disable 1591

using System;
using Microsoft.Quantum.Core;
using Microsoft.Quantum.Intrinsic;
using Microsoft.Quantum.Simulation.Core;

[assembly: CallableDeclaration("{\"Kind\":{\"Case\":\"Operation\"},\"QualifiedName\":{\"Namespace\":\"Microsoft.Quantum.Tests.Inline\",\"Name\":\"HelloWorld\"},\"Attributes\":[],\"Modifiers\":{\"Access\":{\"Case\":\"DefaultAccess\"}},\"SourceFile\":\"%%%\",\"Position\":{\"Item1\":6,\"Item2\":4},\"SymbolRange\":{\"Item1\":{\"Line\":1,\"Column\":11},\"Item2\":{\"Line\":1,\"Column\":21}},\"ArgumentTuple\":{\"Case\":\"QsTuple\",\"Fields\":[[{\"Case\":\"QsTupleItem\",\"Fields\":[{\"VariableName\":{\"Case\":\"ValidName\",\"Fields\":[\"n\"]},\"Type\":{\"Case\":\"Int\"},\"InferredInformation\":{\"IsMutable\":false,\"HasLocalQuantumDependency\":false},\"Position\":{\"Case\":\"Null\"},\"Range\":{\"Item1\":{\"Line\":1,\"Column\":23},\"Item2\":{\"Line\":1,\"Column\":24}}}]}]]},\"Signature\":{\"TypeParameters\":[],\"ArgumentType\":{\"Case\":\"Int\"},\"ReturnType\":{\"Case\":\"Int\"},\"Information\":{\"Characteristics\":{\"Case\":\"EmptySet\"},\"InferredInformation\":{\"IsSelfAdjoint\":false,\"IsIntrinsic\":false}}},\"Documentation\":[]}")]
[assembly: SpecializationDeclaration("{\"Kind\":{\"Case\":\"QsBody\"},\"TypeArguments\":{\"Case\":\"Null\"},\"Information\":{\"Characteristics\":{\"Case\":\"EmptySet\"},\"InferredInformation\":{\"IsSelfAdjoint\":false,\"IsIntrinsic\":false}},\"Parent\":{\"Namespace\":\"Microsoft.Quantum.Tests.Inline\",\"Name\":\"HelloWorld\"},\"Attributes\":[],\"SourceFile\":\"%%%\",\"Position\":{\"Item1\":6,\"Item2\":4},\"HeaderRange\":{\"Item1\":{\"Line\":1,\"Column\":11},\"Item2\":{\"Line\":1,\"Column\":21}},\"Documentation\":[]}")]


#line hidden
namespace Microsoft.Quantum.Tests.Inline
{
    [SourceLocation("%%", OperationFunctor.Body, 7, -1)]
    public partial class HelloWorld : Operation<Int64, Int64>, ICallable
    {
        public HelloWorld(IOperationFactory m) : base(m)
        {
        }

        String ICallable.Name => "HelloWorld";
        String ICallable.FullName => "Microsoft.Quantum.Tests.Inline.HelloWorld";
        public override Func<Int64, Int64> Body => (__in__) =>
        {
            var n = __in__;
#line 9 "%%"
            var r = (n + 1L);
#line 11 "%%"
            return r;
        };

        public override void Init() { }

        public override IApplyData __dataIn(Int64 data) => new QTuple<Int64>(data);
        public override IApplyData __dataOut(Int64 data) => new QTuple<Int64>(data);
        public static System.Threading.Tasks.Task<Int64> Run(IOperationFactory __m__, Int64 n)
        {
            return __m__.Run<HelloWorld, Int64, Int64>(n);
        }
    }
}"""
        |>
        testOneFile (Path.Combine("Circuits","HelloWorld.qs"))


    [<Fact>]
    let ``one file - LineNumbers`` () =
        """
//------------------------------------------------------------------------------
// <auto-generated>
//     This code was generated by a tool.
//     Changes to this file may cause incorrect behavior and will be lost if
//     the code is regenerated.
// </auto-generated>
//------------------------------------------------------------------------------

#pragma warning disable 436
#pragma warning disable 162
#pragma warning disable 1591

using System;
using Microsoft.Quantum.Core;
using Microsoft.Quantum.Intrinsic;
using Microsoft.Quantum.Simulation.Core;

[assembly: CallableDeclaration("{\"Kind\":{\"Case\":\"Operation\"},\"QualifiedName\":{\"Namespace\":\"Microsoft.Quantum.Tests.LineNumbers\",\"Name\":\"TestLineInBlocks\"},\"Attributes\":[],\"Modifiers\":{\"Access\":{\"Case\":\"DefaultAccess\"}},\"SourceFile\":\"%%%\",\"Position\":{\"Item1\":8,\"Item2\":4},\"SymbolRange\":{\"Item1\":{\"Line\":1,\"Column\":11},\"Item2\":{\"Line\":1,\"Column\":27}},\"ArgumentTuple\":{\"Case\":\"QsTuple\",\"Fields\":[[{\"Case\":\"QsTupleItem\",\"Fields\":[{\"VariableName\":{\"Case\":\"ValidName\",\"Fields\":[\"n\"]},\"Type\":{\"Case\":\"Int\"},\"InferredInformation\":{\"IsMutable\":false,\"HasLocalQuantumDependency\":false},\"Position\":{\"Case\":\"Null\"},\"Range\":{\"Item1\":{\"Line\":1,\"Column\":29},\"Item2\":{\"Line\":1,\"Column\":30}}}]}]]},\"Signature\":{\"TypeParameters\":[],\"ArgumentType\":{\"Case\":\"Int\"},\"ReturnType\":{\"Case\":\"Result\"},\"Information\":{\"Characteristics\":{\"Case\":\"EmptySet\"},\"InferredInformation\":{\"IsSelfAdjoint\":false,\"IsIntrinsic\":false}}},\"Documentation\":[]}")]
[assembly: SpecializationDeclaration("{\"Kind\":{\"Case\":\"QsBody\"},\"TypeArguments\":{\"Case\":\"Null\"},\"Information\":{\"Characteristics\":{\"Case\":\"EmptySet\"},\"InferredInformation\":{\"IsSelfAdjoint\":false,\"IsIntrinsic\":false}},\"Parent\":{\"Namespace\":\"Microsoft.Quantum.Tests.LineNumbers\",\"Name\":\"TestLineInBlocks\"},\"Attributes\":[],\"SourceFile\":\"%%%\",\"Position\":{\"Item1\":8,\"Item2\":4},\"HeaderRange\":{\"Item1\":{\"Line\":1,\"Column\":11},\"Item2\":{\"Line\":1,\"Column\":27}},\"Documentation\":[]}")]
#line hidden
namespace Microsoft.Quantum.Tests.LineNumbers
{
    [SourceLocation("%%", OperationFunctor.Body, 9, -1)]
    public partial class TestLineInBlocks : Operation<Int64, Result>, ICallable
    {
        public TestLineInBlocks(IOperationFactory m) : base(m)
        {
        }

        String ICallable.Name => "TestLineInBlocks";
        String ICallable.FullName => "Microsoft.Quantum.Tests.LineNumbers.TestLineInBlocks";
        protected Allocate Allocate
        {
            get;
            set;
        }

        protected Release Release
        {
            get;
            set;
        }

        protected IUnitary<Qubit> X
        {
            get;
            set;
        }

        public override Func<Int64, Result> Body => (__in__) =>
        {
            var n = __in__;
#line 11 "%%"
            var r = (n + 1L);
#line hidden
            {
#line 13 "%%"
                var (ctrls,q) = (Allocate.Apply(r), Allocate.Apply());
#line hidden
                bool __arg1__ = true;
                try
                {
#line 15 "%%"
                    if ((n == 0L))
                    {
#line 16 "%%"
                        X.Apply(q);
                    }
                    else
                    {
#line 20 "%%"
                        foreach (var c in ctrls?.Slice(new QRange(0L, 2L, r)))
#line hidden
                        {
#line 21 "%%"
                            X.Controlled.Apply((new QArray<Qubit>(c), q));
                        }
                    }
                }
#line hidden
                catch
                {
                    __arg1__ = false;
                    throw;
                }
#line hidden
                finally
                {
                    if (__arg1__)
                    {
#line hidden
                        Release.Apply(ctrls);
#line hidden
                        Release.Apply(q);
                    }
                }
            }

#line 26 "%%"
            return Result.Zero;
        }

        ;
        public override void Init()
        {
            this.Allocate = this.Factory.Get<Allocate>(typeof(Microsoft.Quantum.Intrinsic.Allocate));
            this.Release = this.Factory.Get<Release>(typeof(Microsoft.Quantum.Intrinsic.Release));
            this.X = this.Factory.Get<IUnitary<Qubit>>(typeof(Microsoft.Quantum.Intrinsic.X));
        }

        public override IApplyData __dataIn(Int64 data) => new QTuple<Int64>(data);
        public override IApplyData __dataOut(Result data) => new QTuple<Result>(data);
        public static System.Threading.Tasks.Task<Result> Run(IOperationFactory __m__, Int64 n)
        {
            return __m__.Run<TestLineInBlocks, Int64, Result>(n);
        }
    }
}"""
        |>
        testOneFile (Path.Combine("Circuits","LineNumbers.qs"))


    [<Fact>]
    let ``one file - UnitTests`` () =
        """
//------------------------------------------------------------------------------
// <auto-generated>
//     This code was generated by a tool.
//     Changes to this file may cause incorrect behavior and will be lost if
//     the code is regenerated.
// </auto-generated>
//------------------------------------------------------------------------------

#pragma warning disable 436
#pragma warning disable 162
#pragma warning disable 1591

using System;
using Microsoft.Quantum.Core;
using Microsoft.Quantum.Intrinsic;
using Microsoft.Quantum.Simulation.Core;

[assembly: CallableDeclaration("{\"Kind\":{\"Case\":\"TypeConstructor\"},\"QualifiedName\":{\"Namespace\":\"Microsoft.Quantum.Core\",\"Name\":\"Attribute\"},\"Attributes\":[],\"Modifiers\":{\"Access\":{\"Case\":\"DefaultAccess\"}},\"SourceFile\":\"%%%\",\"Position\":{\"Item1\":6,\"Item2\":4},\"SymbolRange\":{\"Item1\":{\"Line\":1,\"Column\":9},\"Item2\":{\"Line\":1,\"Column\":18}},\"ArgumentTuple\":{\"Case\":\"QsTuple\",\"Fields\":[[{\"Case\":\"QsTupleItem\",\"Fields\":[{\"VariableName\":{\"Case\":\"ValidName\",\"Fields\":[\"__Item1__\"]},\"Type\":{\"Case\":\"UnitType\"},\"InferredInformation\":{\"IsMutable\":false,\"HasLocalQuantumDependency\":false},\"Position\":{\"Case\":\"Null\"},\"Range\":{\"Item1\":{\"Line\":1,\"Column\":1},\"Item2\":{\"Line\":1,\"Column\":1}}}]}]]},\"Signature\":{\"TypeParameters\":[],\"ArgumentType\":{\"Case\":\"UnitType\"},\"ReturnType\":{\"Case\":\"UserDefinedType\",\"Fields\":[{\"Namespace\":\"Microsoft.Quantum.Core\",\"Name\":\"Attribute\",\"Range\":{\"Case\":\"Null\"}}]},\"Information\":{\"Characteristics\":{\"Case\":\"EmptySet\"},\"InferredInformation\":{\"IsSelfAdjoint\":false,\"IsIntrinsic\":true}}},\"Documentation\":[]}")]
[assembly: SpecializationDeclaration("{\"Kind\":{\"Case\":\"QsBody\"},\"TypeArguments\":{\"Case\":\"Null\"},\"Information\":{\"Characteristics\":{\"Case\":\"EmptySet\"},\"InferredInformation\":{\"IsSelfAdjoint\":false,\"IsIntrinsic\":true}},\"Parent\":{\"Namespace\":\"Microsoft.Quantum.Core\",\"Name\":\"Attribute\"},\"Attributes\":[],\"SourceFile\":\"%%%\",\"Position\":{\"Item1\":6,\"Item2\":4},\"HeaderRange\":{\"Item1\":{\"Line\":1,\"Column\":9},\"Item2\":{\"Line\":1,\"Column\":18}},\"Documentation\":[]}")]
[assembly: TypeDeclaration("{\"QualifiedName\":{\"Namespace\":\"Microsoft.Quantum.Core\",\"Name\":\"Attribute\"},\"Attributes\":[{\"TypeId\":{\"Case\":\"Value\",\"Fields\":[{\"Namespace\":\"Microsoft.Quantum.Core\",\"Name\":\"Attribute\",\"Range\":{\"Case\":\"Value\",\"Fields\":[{\"Item1\":{\"Line\":1,\"Column\":2},\"Item2\":{\"Line\":1,\"Column\":11}}]}}]},\"Argument\":{\"Item1\":{\"Case\":\"UnitValue\"},\"Item2\":[],\"Item3\":{\"Case\":\"UnitType\"},\"Item4\":{\"IsMutable\":false,\"HasLocalQuantumDependency\":false},\"Item5\":{\"Case\":\"Value\",\"Fields\":[{\"Item1\":{\"Line\":1,\"Column\":11},\"Item2\":{\"Line\":1,\"Column\":13}}]}},\"Offset\":{\"Item1\":5,\"Item2\":4},\"Comments\":{\"OpeningComments\":[],\"ClosingComments\":[]}}],\"Modifiers\":{\"Access\":{\"Case\":\"DefaultAccess\"}},\"SourceFile\":\"%%%\",\"Position\":{\"Item1\":6,\"Item2\":4},\"SymbolRange\":{\"Item1\":{\"Line\":1,\"Column\":9},\"Item2\":{\"Line\":1,\"Column\":18}},\"Type\":{\"Case\":\"UnitType\"},\"TypeItems\":{\"Case\":\"QsTuple\",\"Fields\":[[{\"Case\":\"QsTupleItem\",\"Fields\":[{\"Case\":\"Anonymous\",\"Fields\":[{\"Case\":\"UnitType\"}]}]}]]},\"Documentation\":[]}")]
[assembly: CallableDeclaration("{\"Kind\":{\"Case\":\"TypeConstructor\"},\"QualifiedName\":{\"Namespace\":\"Microsoft.Quantum.Diagnostics\",\"Name\":\"Test\"},\"Attributes\":[],\"Modifiers\":{\"Access\":{\"Case\":\"DefaultAccess\"}},\"SourceFile\":\"%%%\",\"Position\":{\"Item1\":12,\"Item2\":4},\"SymbolRange\":{\"Item1\":{\"Line\":1,\"Column\":9},\"Item2\":{\"Line\":1,\"Column\":13}},\"ArgumentTuple\":{\"Case\":\"QsTuple\",\"Fields\":[[{\"Case\":\"QsTupleItem\",\"Fields\":[{\"VariableName\":{\"Case\":\"ValidName\",\"Fields\":[\"__Item1__\"]},\"Type\":{\"Case\":\"String\"},\"InferredInformation\":{\"IsMutable\":false,\"HasLocalQuantumDependency\":false},\"Position\":{\"Case\":\"Null\"},\"Range\":{\"Item1\":{\"Line\":1,\"Column\":1},\"Item2\":{\"Line\":1,\"Column\":1}}}]}]]},\"Signature\":{\"TypeParameters\":[],\"ArgumentType\":{\"Case\":\"String\"},\"ReturnType\":{\"Case\":\"UserDefinedType\",\"Fields\":[{\"Namespace\":\"Microsoft.Quantum.Diagnostics\",\"Name\":\"Test\",\"Range\":{\"Case\":\"Null\"}}]},\"Information\":{\"Characteristics\":{\"Case\":\"EmptySet\"},\"InferredInformation\":{\"IsSelfAdjoint\":false,\"IsIntrinsic\":true}}},\"Documentation\":[]}")]
[assembly: SpecializationDeclaration("{\"Kind\":{\"Case\":\"QsBody\"},\"TypeArguments\":{\"Case\":\"Null\"},\"Information\":{\"Characteristics\":{\"Case\":\"EmptySet\"},\"InferredInformation\":{\"IsSelfAdjoint\":false,\"IsIntrinsic\":true}},\"Parent\":{\"Namespace\":\"Microsoft.Quantum.Diagnostics\",\"Name\":\"Test\"},\"Attributes\":[],\"SourceFile\":\"%%%\",\"Position\":{\"Item1\":12,\"Item2\":4},\"HeaderRange\":{\"Item1\":{\"Line\":1,\"Column\":9},\"Item2\":{\"Line\":1,\"Column\":13}},\"Documentation\":[]}")]
[assembly: TypeDeclaration("{\"QualifiedName\":{\"Namespace\":\"Microsoft.Quantum.Diagnostics\",\"Name\":\"Test\"},\"Attributes\":[{\"TypeId\":{\"Case\":\"Value\",\"Fields\":[{\"Namespace\":\"Microsoft.Quantum.Core\",\"Name\":\"Attribute\",\"Range\":{\"Case\":\"Value\",\"Fields\":[{\"Item1\":{\"Line\":1,\"Column\":2},\"Item2\":{\"Line\":1,\"Column\":11}}]}}]},\"Argument\":{\"Item1\":{\"Case\":\"UnitValue\"},\"Item2\":[],\"Item3\":{\"Case\":\"UnitType\"},\"Item4\":{\"IsMutable\":false,\"HasLocalQuantumDependency\":false},\"Item5\":{\"Case\":\"Value\",\"Fields\":[{\"Item1\":{\"Line\":1,\"Column\":11},\"Item2\":{\"Line\":1,\"Column\":13}}]}},\"Offset\":{\"Item1\":11,\"Item2\":4},\"Comments\":{\"OpeningComments\":[],\"ClosingComments\":[]}}],\"Modifiers\":{\"Access\":{\"Case\":\"DefaultAccess\"}},\"SourceFile\":\"%%%\",\"Position\":{\"Item1\":12,\"Item2\":4},\"SymbolRange\":{\"Item1\":{\"Line\":1,\"Column\":9},\"Item2\":{\"Line\":1,\"Column\":13}},\"Type\":{\"Case\":\"String\"},\"TypeItems\":{\"Case\":\"QsTuple\",\"Fields\":[[{\"Case\":\"QsTupleItem\",\"Fields\":[{\"Case\":\"Anonymous\",\"Fields\":[{\"Case\":\"String\"}]}]}]]},\"Documentation\":[]}")]
[assembly: CallableDeclaration("{\"Kind\":{\"Case\":\"Operation\"},\"QualifiedName\":{\"Namespace\":\"Microsoft.Quantum.Tests.UnitTests\",\"Name\":\"UnitTest1\"},\"Attributes\":[{\"TypeId\":{\"Case\":\"Value\",\"Fields\":[{\"Namespace\":\"Microsoft.Quantum.Diagnostics\",\"Name\":\"Test\",\"Range\":{\"Case\":\"Value\",\"Fields\":[{\"Item1\":{\"Line\":1,\"Column\":2},\"Item2\":{\"Line\":1,\"Column\":6}}]}}]},\"Argument\":{\"Item1\":{\"Case\":\"StringLiteral\",\"Fields\":[\"ToffoliSimulator\",[]]},\"Item2\":[],\"Item3\":{\"Case\":\"String\"},\"Item4\":{\"IsMutable\":false,\"HasLocalQuantumDependency\":false},\"Item5\":{\"Case\":\"Value\",\"Fields\":[{\"Item1\":{\"Line\":1,\"Column\":7},\"Item2\":{\"Line\":1,\"Column\":25}}]}},\"Offset\":{\"Item1\":20,\"Item2\":4},\"Comments\":{\"OpeningComments\":[],\"ClosingComments\":[]}},{\"TypeId\":{\"Case\":\"Value\",\"Fields\":[{\"Namespace\":\"Microsoft.Quantum.Diagnostics\",\"Name\":\"Test\",\"Range\":{\"Case\":\"Value\",\"Fields\":[{\"Item1\":{\"Line\":1,\"Column\":2},\"Item2\":{\"Line\":1,\"Column\":6}}]}}]},\"Argument\":{\"Item1\":{\"Case\":\"StringLiteral\",\"Fields\":[\"QuantumSimulator\",[]]},\"Item2\":[],\"Item3\":{\"Case\":\"String\"},\"Item4\":{\"IsMutable\":false,\"HasLocalQuantumDependency\":false},\"Item5\":{\"Case\":\"Value\",\"Fields\":[{\"Item1\":{\"Line\":1,\"Column\":7},\"Item2\":{\"Line\":1,\"Column\":25}}]}},\"Offset\":{\"Item1\":19,\"Item2\":4},\"Comments\":{\"OpeningComments\":[],\"ClosingComments\":[]}}],\"Modifiers\":{\"Access\":{\"Case\":\"DefaultAccess\"}},\"SourceFile\":\"%%%\",\"Position\":{\"Item1\":21,\"Item2\":4},\"SymbolRange\":{\"Item1\":{\"Line\":1,\"Column\":11},\"Item2\":{\"Line\":1,\"Column\":20}},\"ArgumentTuple\":{\"Case\":\"QsTuple\",\"Fields\":[[]]},\"Signature\":{\"TypeParameters\":[],\"ArgumentType\":{\"Case\":\"UnitType\"},\"ReturnType\":{\"Case\":\"UnitType\"},\"Information\":{\"Characteristics\":{\"Case\":\"EmptySet\"},\"InferredInformation\":{\"IsSelfAdjoint\":false,\"IsIntrinsic\":false}}},\"Documentation\":[]}")]
[assembly: SpecializationDeclaration("{\"Kind\":{\"Case\":\"QsBody\"},\"TypeArguments\":{\"Case\":\"Null\"},\"Information\":{\"Characteristics\":{\"Case\":\"EmptySet\"},\"InferredInformation\":{\"IsSelfAdjoint\":false,\"IsIntrinsic\":false}},\"Parent\":{\"Namespace\":\"Microsoft.Quantum.Tests.UnitTests\",\"Name\":\"UnitTest1\"},\"Attributes\":[],\"SourceFile\":\"%%%\",\"Position\":{\"Item1\":21,\"Item2\":4},\"HeaderRange\":{\"Item1\":{\"Line\":1,\"Column\":11},\"Item2\":{\"Line\":1,\"Column\":20}},\"Documentation\":[]}")]
[assembly: CallableDeclaration("{\"Kind\":{\"Case\":\"Operation\"},\"QualifiedName\":{\"Namespace\":\"Microsoft.Quantum.Tests.UnitTests\",\"Name\":\"UnitTest2\"},\"Attributes\":[{\"TypeId\":{\"Case\":\"Value\",\"Fields\":[{\"Namespace\":\"Microsoft.Quantum.Diagnostics\",\"Name\":\"Test\",\"Range\":{\"Case\":\"Value\",\"Fields\":[{\"Item1\":{\"Line\":1,\"Column\":2},\"Item2\":{\"Line\":1,\"Column\":6}}]}}]},\"Argument\":{\"Item1\":{\"Case\":\"StringLiteral\",\"Fields\":[\"SomeNamespace.CustomSimulator\",[]]},\"Item2\":[],\"Item3\":{\"Case\":\"String\"},\"Item4\":{\"IsMutable\":false,\"HasLocalQuantumDependency\":false},\"Item5\":{\"Case\":\"Value\",\"Fields\":[{\"Item1\":{\"Line\":1,\"Column\":7},\"Item2\":{\"Line\":1,\"Column\":38}}]}},\"Offset\":{\"Item1\":24,\"Item2\":4},\"Comments\":{\"OpeningComments\":[],\"ClosingComments\":[]}}],\"Modifiers\":{\"Access\":{\"Case\":\"DefaultAccess\"}},\"SourceFile\":\"%%%\",\"Position\":{\"Item1\":25,\"Item2\":4},\"SymbolRange\":{\"Item1\":{\"Line\":1,\"Column\":11},\"Item2\":{\"Line\":1,\"Column\":20}},\"ArgumentTuple\":{\"Case\":\"QsTuple\",\"Fields\":[[]]},\"Signature\":{\"TypeParameters\":[],\"ArgumentType\":{\"Case\":\"UnitType\"},\"ReturnType\":{\"Case\":\"UnitType\"},\"Information\":{\"Characteristics\":{\"Case\":\"EmptySet\"},\"InferredInformation\":{\"IsSelfAdjoint\":false,\"IsIntrinsic\":false}}},\"Documentation\":[]}")]
[assembly: SpecializationDeclaration("{\"Kind\":{\"Case\":\"QsBody\"},\"TypeArguments\":{\"Case\":\"Null\"},\"Information\":{\"Characteristics\":{\"Case\":\"EmptySet\"},\"InferredInformation\":{\"IsSelfAdjoint\":false,\"IsIntrinsic\":false}},\"Parent\":{\"Namespace\":\"Microsoft.Quantum.Tests.UnitTests\",\"Name\":\"UnitTest2\"},\"Attributes\":[],\"SourceFile\":\"%%%\",\"Position\":{\"Item1\":25,\"Item2\":4},\"HeaderRange\":{\"Item1\":{\"Line\":1,\"Column\":11},\"Item2\":{\"Line\":1,\"Column\":20}},\"Documentation\":[]}")]

#line hidden
namespace Microsoft.Quantum.Core
{
    public class Attribute : UDTBase<QVoid>, IApplyData
    {
        public Attribute() : base(default(QVoid))
        {
        }

        public Attribute(QVoid data) : base(data)
        {
        }

        System.Collections.Generic.IEnumerable<Qubit> IApplyData.Qubits => null;
        public void Deconstruct()
        {
        }
    }
}

#line hidden
namespace Microsoft.Quantum.Diagnostics
{
    public class Test : UDTBase<String>, IApplyData
    {
        public Test() : base(default(String))
        {
        }

        public Test(String data) : base(data)
        {
        }

        System.Collections.Generic.IEnumerable<Qubit> IApplyData.Qubits => null;
        public void Deconstruct()
        {
        }
    }
}

#line hidden
namespace Microsoft.Quantum.Tests.UnitTests
{
    [SourceLocation("%%", OperationFunctor.Body, 22, 26)]
    public partial class UnitTest1 : Operation<QVoid, QVoid>, ICallable
    {
        public UnitTest1(IOperationFactory m) : base(m)
        {
        }

        public class QuantumSimulator
        {
            public QuantumSimulator(Xunit.Abstractions.ITestOutputHelper Output)
            {
                this.Output = Output;
            }

            internal Xunit.Abstractions.ITestOutputHelper Output
            {
                get;
            }

            [Xunit.Fact()]
            [Xunit.Trait("Target", "QuantumSimulator")]
            [Xunit.Trait("Name", "UnitTest1")]
            public void UnitTest1()
#line 22 "%%"
            {
                var sim = new Microsoft.Quantum.Simulation.Simulators.QuantumSimulator();
                if (sim is Microsoft.Quantum.Simulation.Common.SimulatorBase baseSim && this.Output != null)
                {
                    baseSim.OnLog += this.Output.WriteLine;
                }

                sim.Run<UnitTest1, QVoid, QVoid>(QVoid.Instance).Wait();
                if (sim is IDisposable disposeSim)
                {
                    disposeSim.Dispose();
                }
            }
        }

        public class ToffoliSimulator
        {
            public ToffoliSimulator(Xunit.Abstractions.ITestOutputHelper Output)
            {
                this.Output = Output;
            }

            internal Xunit.Abstractions.ITestOutputHelper Output
            {
                get;
            }

            [Xunit.Fact()]
            [Xunit.Trait("Target", "ToffoliSimulator")]
            [Xunit.Trait("Name", "UnitTest1")]
            public void UnitTest1()
#line 22 "%%"
            {
                var sim = new Microsoft.Quantum.Simulation.Simulators.ToffoliSimulator();
                if (sim is Microsoft.Quantum.Simulation.Common.SimulatorBase baseSim && this.Output != null)
                {
                    baseSim.OnLog += this.Output.WriteLine;
                }

                sim.Run<UnitTest1, QVoid, QVoid>(QVoid.Instance).Wait();
                if (sim is IDisposable disposeSim)
                {
                    disposeSim.Dispose();
                }
            }
        }

        String ICallable.Name => "UnitTest1";
        String ICallable.FullName => "Microsoft.Quantum.Tests.UnitTests.UnitTest1";

        public override Func<QVoid, QVoid> Body => (__in__) =>
        {
        #line hidden
            return QVoid.Instance;
        }

        ;
        public override void Init()
        {
        }

        public override IApplyData __dataIn(QVoid data) => data;
        public override IApplyData __dataOut(QVoid data) => data;
        public static System.Threading.Tasks.Task<QVoid> Run(IOperationFactory __m__)
        {
            return __m__.Run<UnitTest1, QVoid, QVoid>(QVoid.Instance);
        }
    }

    [SourceLocation("%%", OperationFunctor.Body, 26, -1)]
    public partial class UnitTest2 : Operation<QVoid, QVoid>, ICallable
    {
        public UnitTest2(IOperationFactory m) : base(m)
        {
        }

        public class CustomSimulator
        {
            public CustomSimulator(Xunit.Abstractions.ITestOutputHelper Output)
            {
                this.Output = Output;
            }

            internal Xunit.Abstractions.ITestOutputHelper Output
            {
                get;
            }

            [Xunit.Fact()]
            [Xunit.Trait("Target", "CustomSimulator")]
            [Xunit.Trait("Name", "UnitTest2")]
            public void UnitTest2()
#line 26 "%%"
            {
                var sim = new SomeNamespace.CustomSimulator();
                if (sim is Microsoft.Quantum.Simulation.Common.SimulatorBase baseSim && this.Output != null)
                {
                    baseSim.OnLog += this.Output.WriteLine;
                }

                sim.Run<UnitTest2, QVoid, QVoid>(QVoid.Instance).Wait();
                if (sim is IDisposable disposeSim)
                {
                    disposeSim.Dispose();
                }
            }
        }

        String ICallable.Name => "UnitTest2";
        String ICallable.FullName => "Microsoft.Quantum.Tests.UnitTests.UnitTest2";

        public override Func<QVoid, QVoid> Body => (__in__) =>
        {
        #line hidden
            return QVoid.Instance;
        }

        ;
        public override void Init()
        {
        }

        public override IApplyData __dataIn(QVoid data) => data;
        public override IApplyData __dataOut(QVoid data) => data;
        public static System.Threading.Tasks.Task<QVoid> Run(IOperationFactory __m__)
        {
            return __m__.Run<UnitTest2, QVoid, QVoid>(QVoid.Instance);
        }
    }

}
"""
        |>
        testOneFile (Path.Combine("Circuits","UnitTests.qs"))


<|MERGE_RESOLUTION|>--- conflicted
+++ resolved
@@ -219,7 +219,6 @@
 
 
     let testOneFile fileName (expected:string) =
-<<<<<<< HEAD
         let fullPath = Path.GetFullPath fileName
         let escapeCSharpString (s : string) = SymbolDisplay.FormatLiteral (s, false)
         let expected =
@@ -227,11 +226,6 @@
             |> (fun s -> s.Replace("%%%", fullPath |> HttpUtility.JavaScriptStringEncode |> escapeCSharpString))
             |> (fun s -> s.Replace("%%", fullPath |> escapeCSharpString))
         let tree = parse [Path.Combine ("Circuits", "Intrinsic.qs"); fileName]
-=======
-        let expected = expected.Replace("%%%", (Uri(Path.GetFullPath fileName)).AbsolutePath)
-        let expected = expected.Replace("%%", (Path.GetFullPath fileName).Replace("\\", "\\\\"))
-        let tree   = parse [(Path.Combine("Circuits","Intrinsic.qs")); fileName]
->>>>>>> 1134d4d4
         let actual =
             CodegenContext.Create (tree, ImmutableDictionary.Empty)
             |> generate (Path.GetFullPath fileName |> NonNullable<string>.New)
@@ -2318,15 +2312,9 @@
         false |> testOne randomOperation
 
     let testOneClass (_,op : QsCallable) executionTarget (expected : string) =
-<<<<<<< HEAD
         let expected = expected.Replace("%%%", HttpUtility.JavaScriptStringEncode op.SourceFile.Value)
-        let assemblyConstants = 
-            new System.Collections.Generic.KeyValuePair<_,_> (AssemblyConstants.ExecutionTarget, executionTarget) 
-=======
-        let expected = expected.Replace("%%%", op.SourceFile.Value)
         let assemblyConstants =
             new System.Collections.Generic.KeyValuePair<_,_> (AssemblyConstants.ExecutionTarget, executionTarget)
->>>>>>> 1134d4d4
             |> Seq.singleton
             |> ImmutableDictionary.CreateRange
         let compilation = {Namespaces = syntaxTree; EntryPoints = ImmutableArray.Create op.FullName}
