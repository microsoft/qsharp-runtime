﻿<Project Sdk="Microsoft.NET.Sdk">
  <PropertyGroup>
    <TargetFramework>net6.0</TargetFramework>
    <IsPackable>false</IsPackable>
    <RootNamespace>Microsoft.Quantum.EntryPointDriver.Tests</RootNamespace>
    <PlatformTarget>x64</PlatformTarget>
  </PropertyGroup>

  <ItemGroup>
    <None Include="Core.qs">
      <CopyToOutputDirectory>PreserveNewest</CopyToOutputDirectory>
    </None>
    <None Include="Intrinsic.qs">
      <CopyToOutputDirectory>PreserveNewest</CopyToOutputDirectory>
    </None>
    <None Include="Tests.qs">
      <CopyToOutputDirectory>PreserveNewest</CopyToOutputDirectory>
    </None>
    <Compile Include="Tests.fs" />
  </ItemGroup>

  <ItemGroup>
    <PackageReference Include="Microsoft.NET.Test.Sdk" Version="16.5.0" />
    <PackageReference Include="xunit" Version="2.4.0" />
    <PackageReference Include="xunit.runner.visualstudio" Version="2.4.0" />
<<<<<<< HEAD
    <PackageReference Include="Microsoft.Quantum.CSharpGeneration" Version="0.23.198514-beta" />
=======
    <PackageReference Include="Microsoft.Quantum.CSharpGeneration" Version="0.23.195983" />
>>>>>>> 5be21f57
  </ItemGroup>

  <ItemGroup>
    <ProjectReference Include="..\EntryPointDriver\Microsoft.Quantum.EntryPointDriver.csproj" />
    <ProjectReference Include="..\QSharpCore\Microsoft.Quantum.QSharp.Core.csproj" />
    <ProjectReference Include="..\TargetDefinitions\Interfaces\Microsoft.Quantum.Targets.Interfaces.csproj" />
  </ItemGroup>
</Project><|MERGE_RESOLUTION|>--- conflicted
+++ resolved
@@ -23,11 +23,7 @@
     <PackageReference Include="Microsoft.NET.Test.Sdk" Version="16.5.0" />
     <PackageReference Include="xunit" Version="2.4.0" />
     <PackageReference Include="xunit.runner.visualstudio" Version="2.4.0" />
-<<<<<<< HEAD
     <PackageReference Include="Microsoft.Quantum.CSharpGeneration" Version="0.23.198514-beta" />
-=======
-    <PackageReference Include="Microsoft.Quantum.CSharpGeneration" Version="0.23.195983" />
->>>>>>> 5be21f57
   </ItemGroup>
 
   <ItemGroup>
