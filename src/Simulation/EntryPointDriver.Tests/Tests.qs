﻿// Copyright (c) Microsoft Corporation. All rights reserved.
// Licensed under the MIT License.

// Each test case is separated by "// ---". The text immediately after "// ---" until the end of the line is the name of
// the test case, which usually corresponds to a test name in Tests.fs.

//
// No Options
//

// --- Returns Unit

namespace EntryPointTest {
    @EntryPoint()
    operation ReturnUnit() : Unit { }
}

// --- Returns Int

namespace EntryPointTest {
    @EntryPoint()
    operation ReturnInt() : Int {
        return 42;
    }
}

// --- Returns String

namespace EntryPointTest {
    @EntryPoint()
    operation ReturnString() : String {
        return "Hello, World!";
    }
}

// --- Namespace and callable use same name

namespace EntryPointTest {
    @EntryPoint()
    operation EntryPointTest() : Unit { }
}

//
// Single Option
//

// --- Accepts Int

namespace EntryPointTest {
    @EntryPoint()
    operation AcceptInt(n : Int) : Int {
        return n;
    }
}

// --- Accepts BigInt

namespace EntryPointTest {
    @EntryPoint()
    operation AcceptBigInt(n : BigInt) : BigInt {
        return n;
    }
}

// --- Accepts Double

namespace EntryPointTest {
    @EntryPoint()
    operation AcceptDouble(n : Double) : Double {
        return n;
    }
}

// --- Accepts Bool

namespace EntryPointTest {
    @EntryPoint()
    operation AcceptBool(b : Bool) : Bool {
        return b;
    }
}

// --- Accepts Pauli

namespace EntryPointTest {
    @EntryPoint()
    operation AcceptPauli(p : Pauli) : Pauli {
        return p;
    }
}

// --- Accepts Result

namespace EntryPointTest {
    @EntryPoint()
    operation AcceptResult(r : Result) : Result {
        return r;
    }
}

// --- Accepts Range

namespace EntryPointTest {
    @EntryPoint()
    operation AcceptRange(r : Range) : Range {
        return r;
    }
}

// --- Accepts String

namespace EntryPointTest {
    @EntryPoint()
    operation AcceptString(s : String) : String {
        return s;
    }
}

// --- Accepts Unit

namespace EntryPointTest {
    @EntryPoint()
    operation AcceptUnit(u : Unit) : Unit {
        return u;
    }
}

// --- Accepts String array

namespace EntryPointTest {
    @EntryPoint()
    operation AcceptStringArray(xs : String[]) : String[] {
        return xs;
    }
}

// --- Accepts BigInt array

namespace EntryPointTest {
    @EntryPoint()
    operation AcceptBigIntArray(bs : BigInt[]) : BigInt[] {
        return bs;
    }
}

// --- Accepts Pauli array

namespace EntryPointTest {
    @EntryPoint()
    operation AcceptPauliArray(ps : Pauli[]) : Pauli[] {
        return ps;
    }
}

// --- Accepts Range array

namespace EntryPointTest {
    @EntryPoint()
    operation AcceptRangeArray(rs : Range[]) : Range[] {
        return rs;
    }
}

// --- Accepts Result array

namespace EntryPointTest {
    @EntryPoint()
    operation AcceptResultArray(rs : Result[]) : Result[] {
        return rs;
    }
}

// --- Accepts Unit array

namespace EntryPointTest {
    @EntryPoint()
    operation AcceptUnitArray(us : Unit[]) : Unit[] {
        return us;
    }
}

//
// Multiple Options
//

// --- Accepts two options

namespace EntryPointTest {
    @EntryPoint()
    operation TwoOptions(n : Int, b : Bool) : String {
        return $"{n} {b}";
    }
}

// --- Accepts three options

namespace EntryPointTest {
    @EntryPoint()
    operation ThreeOptions(n : Int, b : Bool, xs : String[]) : String {
        return $"{n} {b} {xs}";
    }
}

//
// Tuples
//

// --- Accepts redundant one-tuple

namespace EntryPointTest {
    @EntryPoint()
    operation RedundantOneTuple((x : Int)) : String {
        return $"{x}";
    }
}

// --- Accepts redundant two-tuple

namespace EntryPointTest {
    @EntryPoint()
    operation RedundantTwoTuple((x : Int, y : Int)) : String {
        return $"{x} {y}";
    }
}

// --- Accepts one-tuple

namespace EntryPointTest {
    @EntryPoint()
    operation OneTuple(x : Int, (y : Int)) : String {
        return $"{x} {y}";
    }
}

// --- Accepts two-tuple

namespace EntryPointTest {
    @EntryPoint()
    operation TwoTuple(x : Int, (y : Int, z : Int)) : String {
        return $"{x} {y} {z}";
    }
}

//
// Name Conversion
//

// --- Uses kebab-case

namespace EntryPointTest {
    @EntryPoint()
    operation CamelCase(camelCaseName : String) : String {
        return camelCaseName;
    }
}

// --- Uses single-dash short names

namespace EntryPointTest {
    @EntryPoint()
    operation SingleLetter(x : String) : String {
        return x;
    }
}

//
// Shadowing
//

// --- Shadows --simulator

namespace EntryPointTest {
    @EntryPoint()
    operation ShadowSimulator(simulator : String) : String {
        return simulator;
    }
}

// --- Shadows -s

namespace EntryPointTest {
    @EntryPoint()
    operation ShadowS(s : String) : String {
        return s;
    }
}

// --- Shadows --version

namespace EntryPointTest {
    @EntryPoint()
    operation ShadowVersion(version : String) : String {
        return version;
    }
}

// --- Shadows --target

namespace EntryPointTest {
    @EntryPoint()
    operation ShadowTarget(target : String) : String {
        return target;
    }
}

// --- Shadows --shots

namespace EntryPointTest {
    @EntryPoint()
    operation ShadowShots(shots : Int) : Int {
        return shots;
    }
}

//
// Simulators
//

// --- X or H

namespace EntryPointTest {
    open Microsoft.Quantum.Intrinsic;

    @EntryPoint()
    operation XOrH(useH : Bool) : String {
        using (q = Qubit()) {
            if (useH) {
                H(q);
            } else {
                X(q);
            }

            if (M(q) == One) {
                X(q);
            }
        }
        return "Hello, World!";
    }
}

//
// Help
//

// --- Help

namespace EntryPointTest {
    /// # Summary
    /// This test checks that the entry point documentation appears correctly in the command line help message.
    ///
    /// # Input
    /// ## n
    /// A number.
    /// 
    /// ## pauli
    /// The name of a Pauli matrix.
    ///
    /// ## myCoolBool
    /// A neat bit.
    @EntryPoint()
    operation Help(n : Int, pauli : Pauli, myCoolBool : Bool) : Unit { }
}

//
// Multiple Entry Points
//

// --- Multiple entry points

namespace EntryPointTest {
    @EntryPoint()
    operation MultipleEntryPoints1() : String {
        return "Hello from Entry Point 1!";
    }

    @EntryPoint()
    operation MultipleEntryPoints2() : String {
        return "Hello from Entry Point 2!";
    }
}

<<<<<<< HEAD
=======
namespace EntryPointTest3 {
    @EntryPoint()
    operation MultipleEntryPoints3() : String {
        return "Hello from Entry Point 3!";
    }
}

>>>>>>> cbb8b3c9
// --- Multiple entry points with different parameters

namespace EntryPointTest {
    @EntryPoint()
    operation MultipleEntryPoints1(n : Double) : Double {
        return n;
    }

    @EntryPoint()
    operation MultipleEntryPoints2(s : String) : String {
        return s;
    }
<<<<<<< HEAD
=======
}

namespace EntryPointTest3 {
    @EntryPoint()
    operation MultipleEntryPoints3(i : Int) : Int {
        return i;
    }
>>>>>>> cbb8b3c9
}<|MERGE_RESOLUTION|>--- conflicted
+++ resolved
@@ -379,8 +379,6 @@
     }
 }
 
-<<<<<<< HEAD
-=======
 namespace EntryPointTest3 {
     @EntryPoint()
     operation MultipleEntryPoints3() : String {
@@ -388,7 +386,6 @@
     }
 }
 
->>>>>>> cbb8b3c9
 // --- Multiple entry points with different parameters
 
 namespace EntryPointTest {
@@ -401,8 +398,6 @@
     operation MultipleEntryPoints2(s : String) : String {
         return s;
     }
-<<<<<<< HEAD
-=======
 }
 
 namespace EntryPointTest3 {
@@ -410,5 +405,4 @@
     operation MultipleEntryPoints3(i : Int) : Int {
         return i;
     }
->>>>>>> cbb8b3c9
 }