﻿// Copyright (c) Microsoft Corporation. All rights reserved.
// Licensed under the MIT License.

module Microsoft.Quantum.EntryPointDriver.Tests

open System
open System.Collections.Generic
open System.Collections.Immutable
open System.Globalization
open System.IO
open System.Reflection
open System.Text.RegularExpressions
open System.Threading.Tasks
open Microsoft.CodeAnalysis
open Microsoft.CodeAnalysis.CSharp
open Microsoft.VisualStudio.LanguageServer.Protocol
open Xunit

open Microsoft.Quantum.QsCompiler.CompilationBuilder
open Microsoft.Quantum.QsCompiler.CsharpGeneration
open Microsoft.Quantum.QsCompiler.ReservedKeywords
open Microsoft.Quantum.QsCompiler.SyntaxTree
open Microsoft.Quantum.Simulation.Simulators

/// The path to the Q# file that provides the Microsoft.Quantum.Core namespace.
let private coreFile = Path.GetFullPath "Core.qs"

/// The path to the Q# file that provides the Microsoft.Quantum.Intrinsic namespace.
let private intrinsicFile = Path.GetFullPath "Intrinsic.qs"

/// The path to the Q# file that contains the test cases.
let private testFile = Path.GetFullPath "Tests.qs"

/// The namespace used for the test cases.
let private testNamespace = "EntryPointTest"

/// <summary>
/// A map where each key is a test case name, and each value is the source code of the test case.
/// </summary>
/// <remarks>
/// Each test case corresponds to a section from <see cref="testFile"/>, separated by "// ---". The text immediately
/// after "// ---" until the end of the line is the name of the test case.
/// </remarks>
let private testCases =
    File.ReadAllText testFile
    |> fun text -> Environment.NewLine + "// ---" |> text.Split
    |> Seq.map (fun case ->
        let parts = case.Split (Environment.NewLine, 2)
        parts.[0].Trim (), parts.[1])
    |> Map.ofSeq

/// Compiles the Q# source code.
let private compileQSharp source =
    let uri name = Uri ("file://" + name)
    let fileManager name content =
        CompilationUnitManager.InitializeFileManager (uri name, content)

    use compilationManager = new CompilationUnitManager (isExecutable = true)
    let fileManagers = ImmutableHashSet.Create (fileManager coreFile (File.ReadAllText coreFile),
                                                fileManager intrinsicFile (File.ReadAllText intrinsicFile),
                                                fileManager testFile source)
    compilationManager.AddOrUpdateSourceFilesAsync fileManagers |> ignore
    let compilation = compilationManager.Build ()
    let errors =
        compilation.Diagnostics ()
        |> Seq.filter (fun diagnostic -> diagnostic.Severity = Nullable DiagnosticSeverity.Error)
    Assert.Empty errors
    compilation.BuiltCompilation

/// Generates C# source code from the compiled Q# syntax tree using the given assembly constants.
let private generateCSharp constants (compilation : QsCompilation) =
    let context = CodegenContext.Create (compilation, constants)
    let entryPoints = seq { for ep in compilation.EntryPoints -> context.allCallables.[ep] }
    [
        SimulationCode.generate testFile context
        EntryPoint.generateSource context entryPoints
        EntryPoint.generateMainSource context entryPoints
    ]

/// The full path to a referenced assembly given its short name.
let private referencedAssembly name =
    let delimiter = if Environment.OSVersion.Platform = PlatformID.Win32NT then ';' else ':'
    let path =
        (AppContext.GetData "TRUSTED_PLATFORM_ASSEMBLIES" :?> string).Split delimiter
        |> Seq.tryFind (fun path -> String.Equals (Path.GetFileNameWithoutExtension path, name,
                                                   StringComparison.InvariantCultureIgnoreCase))
    path |> Option.defaultWith (fun () -> failwith (sprintf "Missing reference to assembly '%s'." name))

/// Compiles the C# sources into an assembly.
let private compileCSharp (sources : string seq) =
    let references : MetadataReference list =
        [
            "netstandard"
            "System.Collections.Immutable"
            "System.CommandLine"
            "System.Console"
            "System.Linq"
            "System.Private.CoreLib"
            "System.Runtime"
            "System.Runtime.Extensions"
            "System.Runtime.Numerics"
            "Microsoft.Quantum.EntryPointDriver"
            "Microsoft.Quantum.QSharp.Foundation"
            "Microsoft.Quantum.QSharp.Core"
            "Microsoft.Quantum.QsDataStructures"
            "Microsoft.Quantum.Runtime.Core"
            "Microsoft.Quantum.Simulation.Common"
            "Microsoft.Quantum.Simulators"
            "Microsoft.Quantum.Targets.Interfaces"
        ]
        |> List.map (fun name -> upcast MetadataReference.CreateFromFile (referencedAssembly name))

    let syntaxTrees = sources |> Seq.map CSharpSyntaxTree.ParseText
    let compilation = CSharpCompilation.Create ("GeneratedEntryPoint", syntaxTrees, references)
    use stream = new MemoryStream ()
    let result = compilation.Emit stream
    Assert.True (result.Success, String.Join ("\n", result.Diagnostics))
    Assert.Equal (0L, stream.Seek (0L, SeekOrigin.Begin))
    Assembly.Load (stream.ToArray ())

/// The assembly for the given test case assembly constants.
let private testAssembly testName constants =
    testCases
    |> Map.find testName
    |> compileQSharp
    |> generateCSharp constants
    |> compileCSharp

/// Runs the entry point in the assembly with the given command-line arguments, and returns the output, errors, and exit
/// code.
let private run (assembly : Assembly) (args : string[]) =
    let entryPoint = assembly.GetType (sprintf "%s.%s" EntryPoint.entryPointClassName EntryPoint.entryPointClassName)
    let main = entryPoint.GetMethod("Main", BindingFlags.NonPublic ||| BindingFlags.Static)
    let previousCulture = CultureInfo.DefaultThreadCurrentCulture
    let previousOut = Console.Out
    let previousError = Console.Error

    CultureInfo.DefaultThreadCurrentCulture <- CultureInfo ("en-US", false)
    use outStream = new StringWriter ()
    use errorStream = new StringWriter ()
    try
        Console.SetOut outStream
        Console.SetError errorStream
        let exitCode = main.Invoke (null, [| args |]) :?> Task<int> |> Async.AwaitTask |> Async.RunSynchronously
        outStream.ToString (), errorStream.ToString (), exitCode
    finally
        Console.SetError previousError
        Console.SetOut previousOut
        CultureInfo.DefaultThreadCurrentCulture <- previousCulture

/// Replaces every sequence of whitespace characters in the string with a single space.
let private normalize s = Regex.Replace(s, @"\s+", " ").Trim()

/// Asserts that running the entry point in the assembly with the given arguments succeeds and yields the expected
/// output. The standard error and out streams of the actual output are concatenated in that order.
let private yields expected (assembly, args) =
    let out, error, exitCode = run assembly args
    Assert.True (0 = exitCode, sprintf "Expected exit code 0, but got %d with:\n\n%s\n\n%s" exitCode error out)
    Assert.Equal (normalize expected, normalize (error + out))

/// Asserts that running the entry point in the assembly with the given arguments fails.
let private fails (assembly, args) =
    let out, error, exitCode = run assembly args
    Assert.True (0 <> exitCode, sprintf "Expected non-zero exit code, but got 0 with:\n\n%s\n\n%s" error out)

/// Asserts that running the entry point in the assembly with the given arguments fails and the output starts with the
/// expected message. The standard error and out streams of the actual output are concatenated in that order.
let private failsWith expected (assembly, args) =
    let out, error, exitCode = run assembly args
    Assert.True (0 <> exitCode, sprintf "Expected non-zero exit code, but got 0 with:\n\n%s\n\n%s" error out)
    Assert.StartsWith (normalize expected, normalize (error + out))

/// A tuple of the test assembly and arguments using the given assembly constants. The tuple can be passed to yields or
/// fails.
let private testWithConstants constants testNum =
    let assembly = testAssembly testNum constants
    fun args -> assembly, Array.ofList args

/// A tuple of the test assembly and arguments with no assembly constants. The tuple can be passed to yields or fails.
let private test = testWithConstants ImmutableDictionary.Empty

/// A tuple of the test assembly and arguments using the given default simulator. The tuple can be passed to yields or
/// fails.
let private testWithSim defaultSimulator =
    ImmutableDictionary.CreateRange [KeyValuePair (AssemblyConstants.DefaultSimulator, defaultSimulator)]
    |> testWithConstants

/// A tuple of the test assembly and arguments using the given default target. The tuple can be passed to yields or
/// fails.
let private testWithTarget defaultTarget =
    ImmutableDictionary.CreateRange [KeyValuePair (AssemblyConstants.ExecutionTarget, defaultTarget)]
    |> testWithConstants

/// Standard command-line arguments for the "submit" command without specifying a target.
let private submitWithoutTarget =
    [ "submit"
      "--subscription"
      "mySubscription"
      "--resource-group"
      "myResourceGroup"
      "--workspace"
      "myWorkspace" ]

/// Standard command-line arguments for the "submit" command using the "test.nothing" target.
let private submitWithNothingTarget = submitWithoutTarget @ ["--target"; "test.nothing"]

/// Standard command-line arguments for the "submit" command using the "test.error" target.
let private submitWithErrorTarget = submitWithoutTarget @ ["--target"; "test.error"]

// No Option

[<Fact>]
let ``Returns Unit`` () =
    let given = test "Returns Unit"
    given [] |> yields ""

[<Fact>]
let ``Returns Int`` () =
    let given = test "Returns Int"
    given [] |> yields "42"

[<Fact>]
let ``Returns String`` () =
    let given = test "Returns String"
    given [] |> yields "Hello, World!"

[<Fact>]
let ``Namespace and callable use same name`` () =
    let given = test "Namespace and callable use same name"
    given [] |> yields ""

// Single Option

[<Fact>]
let ``Accepts Int`` () =
    let given = test "Accepts Int"
    given ["-n"; "42"] |> yields "42"
    given ["-n"; "4.2"] |> fails
    given ["-n"; "9223372036854775807"] |> yields "9223372036854775807"
    given ["-n"; "9223372036854775808"] |> fails
    given ["-n"; "foo"] |> fails

[<Fact>]
let ``Accepts BigInt`` () =
    let given = test "Accepts BigInt"
    given ["-n"; "42"] |> yields "42"
    given ["-n"; "4.2"] |> fails
    given ["-n"; "9223372036854775807"] |> yields "9223372036854775807"
    given ["-n"; "9223372036854775808"] |> yields "9223372036854775808"
    given ["-n"; "foo"] |> fails

[<Fact>]
let ``Accepts Double`` () =
    let given = test "Accepts Double"
    given ["-n"; "4.2"] |> yields "4.2"
    given ["-n"; "foo"] |> fails

[<Fact>]
let ``Accepts Bool`` () =
    let given = test "Accepts Bool"
    given ["-b"; "false"] |> yields "False"
    given ["-b"; "true"] |> yields "True"
    given ["-b"; "one"] |> fails
    given ["-b"] |> fails

[<Fact>]
let ``Accepts Pauli`` () =
    let given = test "Accepts Pauli"
    given ["-p"; "PauliI"] |> yields "PauliI"
    given ["-p"; "PauliX"] |> yields "PauliX"
    given ["-p"; "PauliY"] |> yields "PauliY"
    given ["-p"; "PauliZ"] |> yields "PauliZ"
    given ["-p"; "paulii"] |> yields "PauliI"
    given ["-p"; "paulix"] |> yields "PauliX"
    given ["-p"; "pauliy"] |> yields "PauliY"
    given ["-p"; "pauliz"] |> yields "PauliZ"
    given ["-p"; "PauliW"] |> fails

[<Fact>]
let ``Accepts Result`` () =
    let given = test "Accepts Result"
    given ["-r"; "Zero"] |> yields "Zero"
    given ["-r"; "zero"] |> yields "Zero"
    given ["-r"; "One"] |> yields "One"
    given ["-r"; "one"] |> yields "One"
    given ["-r"; "0"] |> yields "Zero"
    given ["-r"; "1"] |> yields "One"
    given ["-r"; "Two"] |> fails

[<Fact>]
let ``Accepts Range`` () =
    let given = test "Accepts Range"
    given ["-r"; "0..0"] |> yields "0..1..0"
    given ["-r"; "0..1"] |> yields "0..1..1"
    given ["-r"; "0..2..10"] |> yields "0..2..10"
    given ["-r"; "0 ..1"] |> yields "0..1..1"
    given ["-r"; "0.. 1"] |> yields "0..1..1"
    given ["-r"; "0 .. 1"] |> yields "0..1..1"
    given ["-r"; "0 ..2 ..10"] |> yields "0..2..10"
    given ["-r"; "0.. 2 ..10"] |> yields "0..2..10"
    given ["-r"; "0 .. 2 .. 10"] |> yields "0..2..10"
    given ["-r"; "0 1"] |> fails
    given ["-r"; "0 2 10"] |> fails
    given ["-r"; "0"; "1"] |> fails
    given ["-r"; "0"] |> fails
    given ["-r"; "0.."] |> fails
    given ["-r"; "0..2.."] |> fails
    given ["-r"; "0..2..3.."] |> fails
    given ["-r"; "0..2..3..4"] |> fails
    given ["-r"; "0"; ".."; "1"] |> fails
    given ["-r"; "0..1"; "..2"] |> fails

[<Fact>]
let ``Accepts String`` () =
    let given = test "Accepts String"
    given ["-s"; "Hello, World!"] |> yields "Hello, World!"

[<Fact>]
let ``Accepts Unit`` () =
    let given = test "Accepts Unit"
    given ["-u"; "()"] |> yields ""
    given ["-u"; "42"] |> fails

[<Fact>]
let ``Accepts String array`` () =
    let given = test "Accepts String array"
    given ["--xs"; "foo"] |> yields "[foo]"
    given ["--xs"; "foo"; "bar"] |> yields "[foo,bar]"
    given ["--xs"; "foo bar"; "baz"] |> yields "[foo bar,baz]"
    given ["--xs"; "foo"; "bar"; "baz"] |> yields "[foo,bar,baz]"
    given ["--xs"] |> fails

[<Fact>]
let ``Accepts BigInt array`` () =
    let given = test "Accepts BigInt array"
    given ["--bs"; "9223372036854775808"] |> yields "[9223372036854775808]"
    given ["--bs"; "1"; "2"; "9223372036854775808"] |> yields "[1,2,9223372036854775808]"
    given ["--bs"; "1"; "2"; "4.2"] |> fails

[<Fact>]
let ``Accepts Pauli array`` () =
    let given = test "Accepts Pauli array"
    given ["--ps"; "PauliI"] |> yields "[PauliI]"
    given ["--ps"; "PauliZ"; "PauliX"] |> yields "[PauliZ,PauliX]"
    given ["--ps"; "PauliY"; "PauliY"; "PauliY"] |> yields "[PauliY,PauliY,PauliY]"
    given ["--ps"; "PauliY"; "PauliZ"; "PauliW"] |> fails

[<Fact>]
let ``Accepts Range array`` () =
    let given = test "Accepts Range array"
    given ["--rs"; "1..10"] |> yields "[1..1..10]"
    given ["--rs"; "1..10"; "2..4..20"] |> yields "[1..1..10,2..4..20]"
    given ["--rs"; "1 ..10"; "2 ..4 ..20"] |> yields "[1..1..10,2..4..20]"
    given ["--rs"; "1 .. 10"; "2 .. 4 .. 20"] |> yields "[1..1..10,2..4..20]"
    given ["--rs"; "1 .. 1o"; "2 .. 4 .. 20"] |> fails

[<Fact>]
let ``Accepts Result array`` () =
    let given = test "Accepts Result array"
    given ["--rs"; "One"] |> yields "[One]"
    given ["--rs"; "One"; "Zero"] |> yields "[One,Zero]"
    given ["--rs"; "Zero"; "One"; "Two"] |> fails

[<Fact>]
let ``Accepts Unit array`` () =
    let given = test "Accepts Unit array"
    given ["--us"; "()"] |> yields "[()]"
    given ["--us"; "()"; "()"] |> yields "[(),()]"
    given ["--us"; "()"; "()"; "()"] |> yields "[(),(),()]"
    given ["--us"; "()"; "unit"; "()"] |> fails

[<Fact>]
let ``Supports repeat-name array syntax`` () =
    let given = test "Accepts String array"
    given ["--xs"; "Hello"; "--xs"; "World"] |> yields "[Hello,World]"
    given ["--xs"; "foo"; "bar"; "--xs"; "baz"] |> yields "[foo,bar,baz]"
    given ["--xs"; "foo"; "--xs"; "bar"; "--xs"; "baz"] |> yields "[foo,bar,baz]"
    given ["--xs"; "foo bar"; "--xs"; "baz"] |> yields "[foo bar,baz]"

// Multiple Options

[<Fact>]
let ``Accepts two options`` () =
    let given = test "Accepts two options"
    given ["-n"; "7"; "-b"; "true"] |> yields "7 True"
    given ["-b"; "true"; "-n"; "7"] |> yields "7 True"

[<Fact>]
let ``Accepts three options`` () =
    let given = test "Accepts three options"
    given ["-n"; "7"; "-b"; "true"; "--xs"; "foo"] |> yields "7 True [foo]"
    given ["--xs"; "foo"; "-n"; "7"; "-b"; "true"] |> yields "7 True [foo]"
    given ["-n"; "7"; "--xs"; "foo"; "-b"; "true"] |> yields "7 True [foo]"
    given ["-b"; "true"; "-n"; "7"; "--xs"; "foo"] |> yields "7 True [foo]"

[<Fact>]
let ``Requires all options`` () =
    let given = test "Accepts three options"
    given ["-b"; "true"; "--xs"; "foo"] |> fails
    given ["-n"; "7"; "--xs"; "foo"] |> fails
    given ["-n"; "7"; "-b"; "true"] |> fails
    given ["-n"; "7"] |> fails
    given ["-b"; "true"] |> fails
    given ["--xs"; "foo"] |> fails
    given [] |> fails

// Tuples

[<Fact>]
let ``Accepts redundant one-tuple`` () =
    let given = test "Accepts redundant one-tuple"
    given ["-x"; "7"] |> yields "7"

[<Fact>]
let ``Accepts redundant two-tuple`` () =
    let given = test "Accepts redundant two-tuple"
    given ["-x"; "7"; "-y"; "8"] |> yields "7 8"

[<Fact>]
let ``Accepts one-tuple`` () =
    let given = test "Accepts one-tuple"
    given ["-x"; "7"; "-y"; "8"] |> yields "7 8"

[<Fact>]
let ``Accepts two-tuple`` () =
    let given = test "Accepts two-tuple"
    given ["-x"; "7"; "-y"; "8"; "-z"; "9"] |> yields "7 8 9"

// Name Conversion

[<Fact>]
let ``Uses kebab-case`` () =
    let given = test "Uses kebab-case"
    given ["--camel-case-name"; "foo"] |> yields "foo"
    given ["--camelCaseName"; "foo"] |> fails

[<Fact>]
let ``Uses single-dash short names`` () =
    let given = test "Uses single-dash short names"
    given ["-x"; "foo"] |> yields "foo"
    given ["--x"; "foo"] |> fails

// Shadowing

[<Fact>]
let ``Shadows --simulator`` () =
    let given = test "Shadows --simulator"
    given ["--simulator"; "foo"]
    |> yields "Warning: Option --simulator is overridden by an entry point parameter name. Using default value QuantumSimulator.
               foo"
    given ["--simulator"; AssemblyConstants.ResourcesEstimator]
    |> yields (sprintf "Warning: Option --simulator is overridden by an entry point parameter name. Using default value QuantumSimulator.
                        %s"
                       AssemblyConstants.ResourcesEstimator)
    given ["-s"; AssemblyConstants.ResourcesEstimator; "--simulator"; "foo"] |> fails
    given ["-s"; "foo"] |> fails

[<Fact>]
let ``Shadows -s`` () =
    let given = test "Shadows -s"
    given ["-s"; "foo"] |> yields "foo"
    given ["--simulator"; AssemblyConstants.ToffoliSimulator; "-s"; "foo"] |> yields "foo"
    given ["--simulator"; "bar"; "-s"; "foo"] |> fails

[<Fact>]
let ``Shadows --version`` () =
    let given = test "Shadows --version"
    given ["--version"; "foo"] |> yields "foo"

[<Fact>]
let ``Shadows --target`` () =
    let given = test "Shadows --target"
    given ["--target"; "foo"] |> yields "foo"
    given submitWithNothingTarget
    |> failsWith "The required option --target conflicts with an entry point parameter name."

[<Fact>]
let ``Shadows --shots`` () =
    let given = test "Shadows --shots"
    given ["--shots"; "7"] |> yields "7"
    given (submitWithNothingTarget @ ["--shots"; "7"])
    |> yields "Warning: Option --shots is overridden by an entry point parameter name. Using default value 500.
               https://www.example.com/00000000-0000-0000-0000-0000000000000"

// Simulators

/// The expected output from the resources estimator.
let private resourceSummary =
    "Metric          Sum Max
     CNOT            0   0
     QubitClifford   1   1
     R               0   0
     Measure         1   1
     T               0   0
     Depth           0   0
     Width           1   1
     QubitCount      1   1
     BorrowedWidth   0   0"

[<Fact>]
let ``Supports QuantumSimulator`` () =
    let given = test "X or H"
    given ["--simulator"; AssemblyConstants.QuantumSimulator; "--use-h"; "false"] |> yields "Hello, World!"
    given ["--simulator"; AssemblyConstants.QuantumSimulator; "--use-h"; "true"] |> yields "Hello, World!"

[<Fact>]
let ``Supports ToffoliSimulator`` () =
    let given = test "X or H"
    given ["--simulator"; AssemblyConstants.ToffoliSimulator; "--use-h"; "false"] |> yields "Hello, World!"
    given ["--simulator"; AssemblyConstants.ToffoliSimulator; "--use-h"; "true"] |> fails

[<Fact>]
let ``Supports ResourcesEstimator`` () =
    let given = test "X or H"
    given ["--simulator"; AssemblyConstants.ResourcesEstimator; "--use-h"; "false"] |> yields resourceSummary
    given ["--simulator"; AssemblyConstants.ResourcesEstimator; "--use-h"; "true"] |> yields resourceSummary

[<Fact>]
let ``Rejects unknown simulator`` () =
    let given = test "X or H"
    given ["--simulator"; "FooSimulator"; "--use-h"; "false"] |> fails

[<Fact>]
let ``Supports default standard simulator`` () =
    let given = testWithSim AssemblyConstants.ResourcesEstimator "X or H"
    given ["--use-h"; "false"] |> yields resourceSummary
    given ["--simulator"; AssemblyConstants.QuantumSimulator; "--use-h"; "false"] |> yields "Hello, World!"

[<Fact>]
let ``Supports default custom simulator`` () =
    // This is not really a "custom" simulator, but the driver does not recognize the fully-qualified name of the
    // standard simulators, so it is treated as one.
    let given = testWithSim typeof<ToffoliSimulator>.FullName "X or H"
    given ["--use-h"; "false"] |> yields "Hello, World!"
    given ["--use-h"; "true"] |> fails
    given ["--simulator"; typeof<ToffoliSimulator>.FullName; "--use-h"; "false"] |> yields "Hello, World!"
    given ["--simulator"; typeof<ToffoliSimulator>.FullName; "--use-h"; "true"] |> fails
    given ["--simulator"; AssemblyConstants.QuantumSimulator; "--use-h"; "false"] |> yields "Hello, World!"
    given ["--simulator"; AssemblyConstants.QuantumSimulator; "--use-h"; "true"] |> yields "Hello, World!"
    given ["--simulator"; AssemblyConstants.ResourcesEstimator; "--use-h"; "false"] |> yields resourceSummary
    given ["--simulator"; typeof<QuantumSimulator>.FullName; "--use-h"; "false"] |> fails

// Azure Quantum Submission

[<Fact>]
let ``Submit can submit a job`` () =
    let given = test "Returns Unit"
    given submitWithNothingTarget
    |> yields "https://www.example.com/00000000-0000-0000-0000-0000000000000"

[<Fact>]
let ``Submit can show only the ID`` () =
    let given = test "Returns Unit"
    given (submitWithNothingTarget @ ["--output"; "id"]) |> yields "00000000-0000-0000-0000-0000000000000"

[<Fact>]
let ``Submit uses default values`` () =
    let given = test "Returns Unit"
    given (submitWithNothingTarget @ ["--verbose"])
    |> yields "Subscription: mySubscription
               Resource Group: myResourceGroup
               Workspace: myWorkspace
               Target: test.nothing
               Storage:
               AAD Token:
               Base URI:
               Location:
               Job Name:
               Shots: 500
               Output: FriendlyUri
               Dry Run: False
               Verbose: True

               https://www.example.com/00000000-0000-0000-0000-0000000000000"

[<Fact>]
let ``Submit uses default values with default target`` () =
    let given = testWithTarget "test.nothing" "Returns Unit"
    given (submitWithoutTarget @ ["--verbose"])
    |> yields "Subscription: mySubscription
               Resource Group: myResourceGroup
               Workspace: myWorkspace
               Target: test.nothing
               Storage:
               AAD Token:
               Base URI:
               Location:
               Job Name:
               Shots: 500
               Output: FriendlyUri
               Dry Run: False
               Verbose: True

               https://www.example.com/00000000-0000-0000-0000-0000000000000"

[<Fact>]
let ``Submit allows overriding default values`` () =
    let given = test "Returns Unit"
    given (submitWithNothingTarget @ [
        "--verbose"
        "--storage"
        "myStorage"
        "--aad-token"
        "myToken"
        "--base-uri"
        "myBaseUri"
        "--job-name"
        "myJobName"
        "--shots"
        "750"
    ])
    |> yields "Subscription: mySubscription
               Resource Group: myResourceGroup
               Workspace: myWorkspace
               Target: test.nothing
               Storage: myStorage
               AAD Token: myToken
               Base URI: myBaseUri
               Location:
               Job Name: myJobName
               Shots: 750
               Output: FriendlyUri
               Dry Run: False
               Verbose: True

               https://www.example.com/00000000-0000-0000-0000-0000000000000"

[<Fact>]
let ``Submit allows overriding default values with default target`` () =
    let given = testWithTarget "foo.target" "Returns Unit"
    given (submitWithNothingTarget @ [
        "--verbose"
        "--storage"
        "myStorage"
        "--aad-token"
        "myToken"
        "--base-uri"
        "myBaseUri"
        "--job-name"
        "myJobName"
        "--shots"
        "750"
    ])
    |> yields "Subscription: mySubscription
               Resource Group: myResourceGroup
               Workspace: myWorkspace
               Target: test.nothing
               Storage: myStorage
               AAD Token: myToken
               Base URI: myBaseUri
               Location:
               Job Name: myJobName
               Shots: 750
               Output: FriendlyUri
               Dry Run: False
               Verbose: True

               https://www.example.com/00000000-0000-0000-0000-0000000000000"

[<Fact>]
let ``Submit does not allow to include mutually exclusive options`` () =
    let given = test "Returns Unit"
    given (submitWithNothingTarget @ [
        "--base-uri"
        "myBaseUri"
        "--location"
        "myLocation"
    ])
    |> failsWith "Options --base-uri, --location cannot be used together."

[<Fact>]
let ``Submit allows to include --base-uri option when --location is not present`` () =
    let given = testWithTarget "foo.target" "Returns Unit"
    given (submitWithNothingTarget @ [
        "--verbose"
        "--base-uri"
        "myBaseUri"
    ])
    |> yields "Subscription: mySubscription
               Resource Group: myResourceGroup
               Workspace: myWorkspace
               Target: test.nothing
               Storage:
               AAD Token:
               Base URI: myBaseUri
               Location:
               Job Name:
               Shots: 500
               Output: FriendlyUri
               Dry Run: False
               Verbose: True

               https://www.example.com/00000000-0000-0000-0000-0000000000000"

[<Fact>]
let ``Submit allows to include --location option when --base-uri is not present`` () =
    let given = testWithTarget "foo.target" "Returns Unit"
    given (submitWithNothingTarget @ [
        "--verbose"
        "--location"
        "myLocation"
    ])
    |> yields "Subscription: mySubscription
               Resource Group: myResourceGroup
               Workspace: myWorkspace
               Target: test.nothing
               Storage:
               AAD Token:
               Base URI:
               Location: myLocation
               Job Name:
               Shots: 500
               Output: FriendlyUri
               Dry Run: False
               Verbose: True

               https://www.example.com/00000000-0000-0000-0000-0000000000000"

[<Fact>]
let ``Submit allows spaces for the --location option`` () =
    let given = test "Returns Unit"
    given (submitWithNothingTarget @ [
        "--verbose"
        "--location"
        "My Location"
    ])
    |> yields "Subscription: mySubscription
               Resource Group: myResourceGroup
               Workspace: myWorkspace
               Target: test.nothing
               Storage:
               AAD Token:
               Base URI:
               Location: My Location
               Job Name:
               Shots: 500
               Output: FriendlyUri
               Dry Run: False
               Verbose: True

               https://www.example.com/00000000-0000-0000-0000-0000000000000"

[<Fact>]
let ``Submit does not allow an invalid value for the --location option`` () =
    let given = test "Returns Unit"
    given (submitWithNothingTarget @ [
        "--location"
        "my!nv@lidLocation"
    ])
    |> failsWith "\"my!nv@lidLocation\" is an invalid value for the --location option."

[<Fact>]
let ``Submit requires a positive number of shots`` () =
    let given = test "Returns Unit"
    given (submitWithNothingTarget @ ["--shots"; "1"])
    |> yields "https://www.example.com/00000000-0000-0000-0000-0000000000000"
    given (submitWithNothingTarget @ ["--shots"; "0"]) |> fails
    given (submitWithNothingTarget @ ["--shots"; "-1"]) |> fails

[<Fact>]
let ``Submit fails with unknown target`` () =
    let given = test "Returns Unit"
    given (submitWithoutTarget @ ["--target"; "foo"]) |> failsWith "The target 'foo' was not recognized."

[<Fact>]
let ``Submit supports dry run option`` () =
    let given = test "Returns Unit"
    given (submitWithNothingTarget @ ["--dry-run"]) |> yields "✔️  The program is valid!"
    given (submitWithErrorTarget @ ["--dry-run"])
    |> failsWith "❌  The program is invalid.

                  This quantum machine always has an error."

[<Fact>]
let ``Submit has required options`` () =
    // Returns the "power set" of a list: every possible combination of elements in the list without changing the order.
    let rec powerSet = function
        | [] -> [[]]
        | x :: xs ->
            let next = powerSet xs
            List.map (fun list -> x :: list) next @ next
    let given = test "Returns Unit"

    // Try every possible combination of arguments. The command should succeed only when all of the arguments are
    // included.
    let commandName = List.head submitWithNothingTarget
    let allArgs = submitWithNothingTarget |> List.tail |> List.chunkBySize 2
    for args in powerSet allArgs do
        given (commandName :: List.concat args)
        |> if List.length args = List.length allArgs
           then yields "https://www.example.com/00000000-0000-0000-0000-0000000000000"
           else fails

[<Fact>]
let ``Submit catches exceptions`` () =
    let given = test "Returns Unit"
    given submitWithErrorTarget
    |> failsWith "Something went wrong when submitting the program to the Azure Quantum service.

                  This quantum machine always has an error."

// Help

[<Fact>]
let ``Uses documentation`` () =
    let name = Path.GetFileNameWithoutExtension (Assembly.GetEntryAssembly().Location)
    let message =
        (name, name)
        ||> sprintf "%s:
                     This test checks that the entry point documentation appears correctly in the command line help message.

                     Usage:
                       %s [options] [command]

                     Options:
                       -n <n> (REQUIRED)                                   A number.
                       --pauli <PauliI|PauliX|PauliY|PauliZ> (REQUIRED)    The name of a Pauli matrix.
                       --my-cool-bool (REQUIRED)                           A neat bit.
                       -s, --simulator <simulator>                         The name of the simulator to use.
                       --version                                           Show version information
                       -?, -h, --help                                      Show help and usage information

                     Commands:
                       simulate    (default) Run the program using a local simulator."

    let given = test "Help"
    given ["--help"] |> yields message
    given ["-h"] |> yields message
    given ["-?"] |> yields message

[<Fact>]
let ``Shows help text for submit command`` () =
    let name = Path.GetFileNameWithoutExtension (Assembly.GetEntryAssembly().Location)
    let message =
        name
        |> sprintf "Usage:
                      %s submit [options]

                    Options:
                      -n <n> (REQUIRED)                                   A number.
                      --pauli <PauliI|PauliX|PauliY|PauliZ> (REQUIRED)    The name of a Pauli matrix.
                      --my-cool-bool (REQUIRED)                           A neat bit.
                      --subscription <subscription> (REQUIRED)            The subscription ID.
                      --resource-group <resource-group> (REQUIRED)        The resource group name.
                      --workspace <workspace> (REQUIRED)                  The workspace name.
                      --target <target> (REQUIRED)                        The target device ID.
                      --storage <storage>                                 The storage account connection string.
                      --aad-token <aad-token>                             The Azure Active Directory authentication token.
                      --base-uri <base-uri>                               The base URI of the Azure Quantum endpoint.
                      --location <location>                               The location to use with the default endpoint.
                      --job-name <job-name>                               The name of the submitted job.
                      --shots <shots>                                     The number of times the program is executed on the target machine.
                      --output <FriendlyUri|Id>                           The information to show in the output after the job is submitted.
                      --dry-run                                           Validate the program and options, but do not submit to Azure Quantum.
                      --verbose                                           Show additional information about the submission.
                      -?, -h, --help                                      Show help and usage information"
    let given = test "Help"
    given ["submit"; "--help"] |> yields message

[<Fact>]
let ``Shows help text for submit command with default target`` () =
    let name = Path.GetFileNameWithoutExtension (Assembly.GetEntryAssembly().Location)
    let message =
        name
        |> sprintf "Usage:
                      %s submit [options]

                    Options:
                      -n <n> (REQUIRED)                                   A number.
                      --pauli <PauliI|PauliX|PauliY|PauliZ> (REQUIRED)    The name of a Pauli matrix.
                      --my-cool-bool (REQUIRED)                           A neat bit.
                      --subscription <subscription> (REQUIRED)            The subscription ID.
                      --resource-group <resource-group> (REQUIRED)        The resource group name.
                      --workspace <workspace> (REQUIRED)                  The workspace name.
                      --target <target>                                   The target device ID.
                      --storage <storage>                                 The storage account connection string.
                      --aad-token <aad-token>                             The Azure Active Directory authentication token.
                      --base-uri <base-uri>                               The base URI of the Azure Quantum endpoint.
                      --location <location>                               The location to use with the default endpoint.
                      --job-name <job-name>                               The name of the submitted job.
                      --shots <shots>                                     The number of times the program is executed on the target machine.
                      --output <FriendlyUri|Id>                           The information to show in the output after the job is submitted.
                      --dry-run                                           Validate the program and options, but do not submit to Azure Quantum.
                      --verbose                                           Show additional information about the submission.
                      -?, -h, --help                                      Show help and usage information"
    let given = testWithTarget "foo.target" "Help"
    given ["submit"; "--help"] |> yields message

[<Fact>]
let ``Supports simulating multiple entry points`` () =
    let given = test "Multiple entry points"
    given ["simulate"; "EntryPointTest.MultipleEntryPoints1"] |> yields "Hello from Entry Point 1!"
    given ["simulate"; "EntryPointTest.MultipleEntryPoints2"] |> yields "Hello from Entry Point 2!"
<<<<<<< HEAD
=======
    given ["simulate"; "EntryPointTest3.MultipleEntryPoints3"] |> yields "Hello from Entry Point 3!"
>>>>>>> cbb8b3c9
    given ["simulate"] |> fails
    given [] |> fails

[<Fact>]
let ``Supports simulating multiple entry points with different parameters`` () =
    let given = test "Multiple entry points with different parameters"
<<<<<<< HEAD
    given ["simulate"; "EntryPointTest.MultipleEntryPoints1"; "-n"; "42"] |> yields "42"
    given ["simulate"; "EntryPointTest.MultipleEntryPoints1"; "-s"; "Hello, World!"] |> fails
    given ["simulate"; "EntryPointTest.MultipleEntryPoints1"] |> fails
    given ["simulate"; "EntryPointTest.MultipleEntryPoints2"; "-s"; "Hello, World!"] |> yields "Hello, World!"
    given ["simulate"; "EntryPointTest.MultipleEntryPoints2"; "-n"; "42"] |> fails
    given ["simulate"; "EntryPointTest.MultipleEntryPoints2"] |> fails
=======
    let entryPoint1Args = ["-n"; "42.5"]
    let entryPoint2Args = ["-s"; "Hello, World!"]
    let entryPoint3Args = ["-i"; "3"]
    
    given (["simulate"; "EntryPointTest.MultipleEntryPoints1"] @ entryPoint1Args) |> yields "42.5"
    given (["simulate"; "EntryPointTest.MultipleEntryPoints1"] @ entryPoint2Args) |> fails
    given (["simulate"; "EntryPointTest.MultipleEntryPoints1"] @ entryPoint3Args) |> fails
    given ["simulate"; "EntryPointTest.MultipleEntryPoints1"] |> fails
    
    given (["simulate"; "EntryPointTest.MultipleEntryPoints2"] @ entryPoint1Args) |> fails
    given (["simulate"; "EntryPointTest.MultipleEntryPoints2"] @ entryPoint2Args) |> yields "Hello, World!"
    given (["simulate"; "EntryPointTest.MultipleEntryPoints2"] @ entryPoint3Args) |> fails
    given ["simulate"; "EntryPointTest.MultipleEntryPoints2"] |> fails
    
    given (["simulate"; "EntryPointTest3.MultipleEntryPoints3"] @ entryPoint1Args) |> fails
    given (["simulate"; "EntryPointTest3.MultipleEntryPoints3"] @ entryPoint2Args) |> fails
    given (["simulate"; "EntryPointTest3.MultipleEntryPoints3"] @ entryPoint3Args) |> yields "3"
    given ["simulate"; "EntryPointTest3.MultipleEntryPoints3"] |> fails
    
>>>>>>> cbb8b3c9
    given ["simulate"] |> fails
    given [] |> fails

[<Fact>]
let ``Supports submitting multiple entry points`` () =
    let options =
        [
            "--subscription"
            "mySubscription"
            "--resource-group"
            "myResourceGroup"
            "--workspace"
            "myWorkspace"
            "--target"
            "test.nothing"
        ]
    let given = test "Multiple entry points"
<<<<<<< HEAD
    given (["submit"; "EntryPointTest.MultipleEntryPoints1"] @ options)
    |> yields "https://www.example.com/00000000-0000-0000-0000-0000000000000"
    given (["submit"; "EntryPointTest.MultipleEntryPoints2"] @ options)
    |> yields "https://www.example.com/00000000-0000-0000-0000-0000000000000"
=======
    let succeeds = yields "https://www.example.com/00000000-0000-0000-0000-0000000000000"
    given (["submit"; "EntryPointTest.MultipleEntryPoints1"] @ options) |> succeeds
    given (["submit"; "EntryPointTest.MultipleEntryPoints2"] @ options) |> succeeds
    given (["submit"; "EntryPointTest3.MultipleEntryPoints3"] @ options) |> succeeds
>>>>>>> cbb8b3c9
    given (["submit"] @ options) |> fails
    given [] |> fails

[<Fact>]
let ``Supports submitting multiple entry points with different parameters`` () =
    let options =
        [
            "--subscription"
            "mySubscription"
            "--resource-group"
            "myResourceGroup"
            "--workspace"
            "myWorkspace"
            "--target"
            "test.nothing"
        ]
<<<<<<< HEAD
    let entryPoint1Args = ["-n"; "42"]
    let entryPoint2Args = ["-s"; "Hello, World!"]
    let given = test "Multiple entry points with different parameters"
    
    given (["submit"; "EntryPointTest.MultipleEntryPoints1"] @ entryPoint1Args @ options)
    |> yields "https://www.example.com/00000000-0000-0000-0000-0000000000000"
    given (["submit"; "EntryPointTest.MultipleEntryPoints1"] @ entryPoint2Args @ options) |> fails
    given (["submit"; "EntryPointTest.MultipleEntryPoints1"] @ options) |> fails

    given (["submit"; "EntryPointTest.MultipleEntryPoints2"] @ entryPoint1Args @ options) |> fails
    given (["submit"; "EntryPointTest.MultipleEntryPoints2"] @ entryPoint2Args @ options)
    |> yields "https://www.example.com/00000000-0000-0000-0000-0000000000000"
    given (["submit"; "EntryPointTest.MultipleEntryPoints2"] @ options) |> fails

=======
    let entryPoint1Args = ["-n"; "42.5"]
    let entryPoint2Args = ["-s"; "Hello, World!"]
    let entryPoint3Args = ["-i"; "3"]
    let given = test "Multiple entry points with different parameters"
    let succeeds = yields "https://www.example.com/00000000-0000-0000-0000-0000000000000"

    given (["submit"; "EntryPointTest.MultipleEntryPoints1"] @ entryPoint1Args @ options) |> succeeds
    given (["submit"; "EntryPointTest.MultipleEntryPoints1"] @ entryPoint2Args @ options) |> fails
    given (["submit"; "EntryPointTest.MultipleEntryPoints1"] @ entryPoint3Args @ options) |> fails
    given (["submit"; "EntryPointTest.MultipleEntryPoints1"] @ options) |> fails

    given (["submit"; "EntryPointTest.MultipleEntryPoints2"] @ entryPoint1Args @ options) |> fails
    given (["submit"; "EntryPointTest.MultipleEntryPoints2"] @ entryPoint2Args @ options) |> succeeds
    given (["submit"; "EntryPointTest.MultipleEntryPoints2"] @ entryPoint3Args @ options) |> fails
    given (["submit"; "EntryPointTest.MultipleEntryPoints2"] @ options) |> fails

    given (["submit"; "EntryPointTest3.MultipleEntryPoints3"] @ entryPoint1Args @ options) |> fails
    given (["submit"; "EntryPointTest3.MultipleEntryPoints3"] @ entryPoint2Args @ options) |> fails
    given (["submit"; "EntryPointTest3.MultipleEntryPoints3"] @ entryPoint3Args @ options) |> succeeds
    given (["submit"; "EntryPointTest3.MultipleEntryPoints3"] @ options) |> fails

>>>>>>> cbb8b3c9
    given submitWithNothingTarget |> fails
    given [] |> fails<|MERGE_RESOLUTION|>--- conflicted
+++ resolved
@@ -891,24 +891,13 @@
     let given = test "Multiple entry points"
     given ["simulate"; "EntryPointTest.MultipleEntryPoints1"] |> yields "Hello from Entry Point 1!"
     given ["simulate"; "EntryPointTest.MultipleEntryPoints2"] |> yields "Hello from Entry Point 2!"
-<<<<<<< HEAD
-=======
     given ["simulate"; "EntryPointTest3.MultipleEntryPoints3"] |> yields "Hello from Entry Point 3!"
->>>>>>> cbb8b3c9
     given ["simulate"] |> fails
     given [] |> fails
 
 [<Fact>]
 let ``Supports simulating multiple entry points with different parameters`` () =
     let given = test "Multiple entry points with different parameters"
-<<<<<<< HEAD
-    given ["simulate"; "EntryPointTest.MultipleEntryPoints1"; "-n"; "42"] |> yields "42"
-    given ["simulate"; "EntryPointTest.MultipleEntryPoints1"; "-s"; "Hello, World!"] |> fails
-    given ["simulate"; "EntryPointTest.MultipleEntryPoints1"] |> fails
-    given ["simulate"; "EntryPointTest.MultipleEntryPoints2"; "-s"; "Hello, World!"] |> yields "Hello, World!"
-    given ["simulate"; "EntryPointTest.MultipleEntryPoints2"; "-n"; "42"] |> fails
-    given ["simulate"; "EntryPointTest.MultipleEntryPoints2"] |> fails
-=======
     let entryPoint1Args = ["-n"; "42.5"]
     let entryPoint2Args = ["-s"; "Hello, World!"]
     let entryPoint3Args = ["-i"; "3"]
@@ -928,7 +917,6 @@
     given (["simulate"; "EntryPointTest3.MultipleEntryPoints3"] @ entryPoint3Args) |> yields "3"
     given ["simulate"; "EntryPointTest3.MultipleEntryPoints3"] |> fails
     
->>>>>>> cbb8b3c9
     given ["simulate"] |> fails
     given [] |> fails
 
@@ -946,17 +934,10 @@
             "test.nothing"
         ]
     let given = test "Multiple entry points"
-<<<<<<< HEAD
-    given (["submit"; "EntryPointTest.MultipleEntryPoints1"] @ options)
-    |> yields "https://www.example.com/00000000-0000-0000-0000-0000000000000"
-    given (["submit"; "EntryPointTest.MultipleEntryPoints2"] @ options)
-    |> yields "https://www.example.com/00000000-0000-0000-0000-0000000000000"
-=======
     let succeeds = yields "https://www.example.com/00000000-0000-0000-0000-0000000000000"
     given (["submit"; "EntryPointTest.MultipleEntryPoints1"] @ options) |> succeeds
     given (["submit"; "EntryPointTest.MultipleEntryPoints2"] @ options) |> succeeds
     given (["submit"; "EntryPointTest3.MultipleEntryPoints3"] @ options) |> succeeds
->>>>>>> cbb8b3c9
     given (["submit"] @ options) |> fails
     given [] |> fails
 
@@ -973,22 +954,6 @@
             "--target"
             "test.nothing"
         ]
-<<<<<<< HEAD
-    let entryPoint1Args = ["-n"; "42"]
-    let entryPoint2Args = ["-s"; "Hello, World!"]
-    let given = test "Multiple entry points with different parameters"
-    
-    given (["submit"; "EntryPointTest.MultipleEntryPoints1"] @ entryPoint1Args @ options)
-    |> yields "https://www.example.com/00000000-0000-0000-0000-0000000000000"
-    given (["submit"; "EntryPointTest.MultipleEntryPoints1"] @ entryPoint2Args @ options) |> fails
-    given (["submit"; "EntryPointTest.MultipleEntryPoints1"] @ options) |> fails
-
-    given (["submit"; "EntryPointTest.MultipleEntryPoints2"] @ entryPoint1Args @ options) |> fails
-    given (["submit"; "EntryPointTest.MultipleEntryPoints2"] @ entryPoint2Args @ options)
-    |> yields "https://www.example.com/00000000-0000-0000-0000-0000000000000"
-    given (["submit"; "EntryPointTest.MultipleEntryPoints2"] @ options) |> fails
-
-=======
     let entryPoint1Args = ["-n"; "42.5"]
     let entryPoint2Args = ["-s"; "Hello, World!"]
     let entryPoint3Args = ["-i"; "3"]
@@ -1010,6 +975,5 @@
     given (["submit"; "EntryPointTest3.MultipleEntryPoints3"] @ entryPoint3Args @ options) |> succeeds
     given (["submit"; "EntryPointTest3.MultipleEntryPoints3"] @ options) |> fails
 
->>>>>>> cbb8b3c9
     given submitWithNothingTarget |> fails
     given [] |> fails