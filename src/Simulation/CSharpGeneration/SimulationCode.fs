--- conflicted
+++ resolved
@@ -1509,13 +1509,8 @@
         let methods = [ opNames |> buildInit context; inData |> fst;  outData |> fst; buildRun context nonGenericName op.ArgumentTuple op.Signature.ArgumentType op.Signature.ReturnType ]
 
         let modifiers =
-<<<<<<< HEAD
             let access = classVisibility op.Visibility
-            if isAbstract op then
-=======
-            let access = classAccessModifier op.Modifiers.Access
             if opIsIntrinsic && not isConcreteIntrinsic then
->>>>>>> a2665d3d
                 [ access; ``abstract``; ``partial`` ]
             else
                 [ access; ``partial`` ]
