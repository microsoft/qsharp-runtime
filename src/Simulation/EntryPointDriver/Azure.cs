﻿// Copyright (c) Microsoft Corporation. All rights reserved.
// Licensed under the MIT License.

using System;
using System.CommandLine.Parsing;
using System.Threading.Tasks;
using Microsoft.Azure.Quantum;
using Microsoft.Quantum.Runtime;

namespace Microsoft.Quantum.CsharpGeneration.EntryPointDriver
{
    /// <summary>
    /// Provides entry point submission to Azure Quantum.
    /// </summary>
    internal static class Azure
    {
        /// <summary>
        /// Submits the entry point to Azure Quantum.
        /// </summary>
        /// <param name="entryPoint">The entry point.</param>
        /// <param name="parseResult">The command-line parsing result.</param>
        /// <param name="settings">The submission settings.</param>
        /// <typeparam name="TIn">The entry point's argument type.</typeparam>
        /// <typeparam name="TOut">The entry point's return type.</typeparam>
        internal static async Task<int> Submit<TIn, TOut>(
            IEntryPoint<TIn, TOut> entryPoint, ParseResult parseResult, AzureSettings settings)
        {
            if (settings.Verbose)
            {
                Console.WriteLine(settings);
                Console.WriteLine();
            }

            var machine = CreateMachine(settings);
            if (machine is null)
            {
                DisplayUnknownTargetError(settings.Target);
                return 1;
            }

            // TODO: Specify the number of shots. The IQuantumMachine interface should be updated.
            var job = await machine.SubmitAsync(entryPoint.Info, entryPoint.CreateArgument(parseResult));
            switch (settings.Output)
            {
                case OutputFormat.FriendlyUri:
                    Console.WriteLine("Job submitted. To track your job status and see the results use:");
                    Console.WriteLine();
                    // TODO: Show the friendly URI. The friendly URI is not yet available from the job.
                    Console.WriteLine(job.Id);
                    break;
                case OutputFormat.Id:
                    Console.WriteLine(job.Id);
                    break;
                default:
                    throw new ArgumentOutOfRangeException($"Invalid output format '{settings.Output}'.");
            }
            return 0;
        }

        /// <summary>
        /// Creates a quantum machine based on the Azure Quantum submission settings.
        /// </summary>
        /// <param name="settings">The Azure Quantum submission settings.</param>
        /// <returns>A quantum machine.</returns>
        private static IQuantumMachine? CreateMachine(AzureSettings settings) =>
            settings.Target == "nothing"
                ? new NothingMachine()
                : QuantumMachineFactory.CreateMachine(settings.CreateWorkspace(), settings.Target, settings.Storage);

        /// <summary>
        /// Displays an error message for attempting to use an unknown target machine.
        /// </summary>
        /// <param name="target">The target machine.</param>
        private static void DisplayUnknownTargetError(string? target)
        {
            var originalForeground = Console.ForegroundColor;
            Console.ForegroundColor = ConsoleColor.Red;
            Console.Error.WriteLine($"The target '{target}' was not recognized.");
            Console.ForegroundColor = originalForeground;
        }
    }

    /// <summary>
    /// The information to show in the output after the job is submitted.
    /// </summary>
    internal enum OutputFormat
    {
        /// <summary>
        /// Show a friendly message with a URI that can be used to see the job results.
        /// </summary>
        FriendlyUri,

        /// <summary>
        /// Show only the job ID.
        /// </summary>
        Id
    }

    /// <summary>
    /// Settings for a submission to Azure Quantum.
    /// </summary>
    internal sealed class AzureSettings
    {
        /// <summary>
        /// The target device ID.
        /// </summary>
        public string? Target { get; set; }

        /// <summary>
        /// The storage account connection string.
        /// </summary>
        public string? Storage { get; set; }

        /// <summary>
        /// The subscription ID.
        /// </summary>
        public string? Subscription { get; set; }

        /// <summary>
        /// The resource group name.
        /// </summary>
        public string? ResourceGroup { get; set; }

        /// <summary>
        /// The workspace name.
        /// </summary>
        public string? Workspace { get; set; }

        /// <summary>
        /// The Azure Active Directory authentication token.
        /// </summary>
        public string? AadToken { get; set; }

        /// <summary>
        /// The base URI of the Azure Quantum endpoint.
        /// </summary>
        public Uri? BaseUri { get; set; }

        /// <summary>
        /// The number of times the program is executed on the target machine.
        /// </summary>
        public int Shots { get; set; }

        /// <summary>
        /// The information to show in the output after the job is submitted.
        /// </summary>
        public OutputFormat Output { get; set; }

        /// <summary>
<<<<<<< HEAD
        /// Show additional information about the submission.
        /// </summary>
        public bool Verbose { get; set; }

        /// <summary>
        /// Creates a workspace object based on the settings.
        /// </summary>
        /// <returns>The workspace object based on the settings.</returns>
        internal object CreateWorkspace()
        {
            var workspaceType = Type.GetType(
                "Microsoft.Azure.Quantum.Workspace, Microsoft.Azure.Quantum.Client", throwOnError: true);
            if (AadToken is null)
            {
                // We can't use Activator.CreateInstance because the constructor is ambiguous when the last two
                // arguments are null.
                var tokenCredentialType = Type.GetType("Azure.Core.TokenCredential, Azure.Core", throwOnError: true);
                var constructor = workspaceType.GetConstructor(new[]
                    { typeof(string), typeof(string), typeof(string), tokenCredentialType, typeof(Uri) });
                return constructor.Invoke(new object?[] { Subscription, ResourceGroup, Workspace, null, BaseUri });
            }
            else
            {
                return Activator.CreateInstance(
                    workspaceType, Subscription, ResourceGroup, Workspace, AadToken, BaseUri);
            }
        }

        public override string ToString() =>
            string.Join(System.Environment.NewLine,
                $"Target: {Target}",
                $"Storage: {Storage}",
                $"Subscription: {Subscription}",
                $"Resource Group: {ResourceGroup}",
                $"Workspace: {Workspace}",
                $"AAD Token: {AadToken}",
                $"Base URI: {BaseUri}",
                $"Shots: {Shots}",
                $"Output: {Output}",
                $"Verbose: {Verbose}");
=======
        /// Creates a <see cref="Workspace"/> based on the settings.
        /// </summary>
        /// <returns>The <see cref="Workspace"/> based on the settings.</returns>
        internal Workspace CreateWorkspace() =>
            AadToken is null
                ? new Workspace(Subscription, ResourceGroup, Workspace, baseUri: BaseUri)
                : new Workspace(Subscription, ResourceGroup, Workspace, AadToken, BaseUri);
>>>>>>> 74d15746
    }
}<|MERGE_RESOLUTION|>--- conflicted
+++ resolved
@@ -147,34 +147,17 @@
         public OutputFormat Output { get; set; }
 
         /// <summary>
-<<<<<<< HEAD
         /// Show additional information about the submission.
         /// </summary>
         public bool Verbose { get; set; }
 
-        /// <summary>
-        /// Creates a workspace object based on the settings.
+        /// Creates a <see cref="Workspace"/> based on the settings.
         /// </summary>
-        /// <returns>The workspace object based on the settings.</returns>
-        internal object CreateWorkspace()
-        {
-            var workspaceType = Type.GetType(
-                "Microsoft.Azure.Quantum.Workspace, Microsoft.Azure.Quantum.Client", throwOnError: true);
-            if (AadToken is null)
-            {
-                // We can't use Activator.CreateInstance because the constructor is ambiguous when the last two
-                // arguments are null.
-                var tokenCredentialType = Type.GetType("Azure.Core.TokenCredential, Azure.Core", throwOnError: true);
-                var constructor = workspaceType.GetConstructor(new[]
-                    { typeof(string), typeof(string), typeof(string), tokenCredentialType, typeof(Uri) });
-                return constructor.Invoke(new object?[] { Subscription, ResourceGroup, Workspace, null, BaseUri });
-            }
-            else
-            {
-                return Activator.CreateInstance(
-                    workspaceType, Subscription, ResourceGroup, Workspace, AadToken, BaseUri);
-            }
-        }
+        /// <returns>The <see cref="Workspace"/> based on the settings.</returns>
+        internal Workspace CreateWorkspace() =>
+            AadToken is null
+                ? new Workspace(Subscription, ResourceGroup, Workspace, baseUri: BaseUri)
+                : new Workspace(Subscription, ResourceGroup, Workspace, AadToken, BaseUri);
 
         public override string ToString() =>
             string.Join(System.Environment.NewLine,
@@ -188,14 +171,5 @@
                 $"Shots: {Shots}",
                 $"Output: {Output}",
                 $"Verbose: {Verbose}");
-=======
-        /// Creates a <see cref="Workspace"/> based on the settings.
-        /// </summary>
-        /// <returns>The <see cref="Workspace"/> based on the settings.</returns>
-        internal Workspace CreateWorkspace() =>
-            AadToken is null
-                ? new Workspace(Subscription, ResourceGroup, Workspace, baseUri: BaseUri)
-                : new Workspace(Subscription, ResourceGroup, Workspace, AadToken, BaseUri);
->>>>>>> 74d15746
     }
 }