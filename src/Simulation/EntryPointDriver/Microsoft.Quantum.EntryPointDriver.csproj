<Project Sdk="Microsoft.NET.Sdk">
  <Import Project="..\Common\AssemblyCommon.props" />
  <Import Project="..\Common\DebugSymbols.props" />

  <PropertyGroup>
    <TargetFramework>netstandard2.1</TargetFramework>
    <Nullable>enable</Nullable>
    <PackageId>Microsoft.Quantum.EntryPointDriver</PackageId>
    <Description>The standard command-line interface for standalone Q# console applications.</Description>
    <PlatformTarget>x64</PlatformTarget>
  </PropertyGroup>

  <PropertyGroup>
    <Description>Entry point driver for Q# command line applications.</Description>
<<<<<<< HEAD
    <PackageReleaseNotes>See: https://docs.microsoft.com/en-us/quantum/relnotes/</PackageReleaseNotes>
    <PackageLicenseExpression>MIT</PackageLicenseExpression>
    <PackageProjectUrl>https://github.com/microsoft/qsharp-runtime</PackageProjectUrl>
    <PackageIcon>qdk-nuget-icon.png</PackageIcon>
    <PackageTags>Quantum Q# QSharp</PackageTags>
    <PublishRepositoryUrl>true</PublishRepositoryUrl>
=======
    <PackageTags>Quantum Q# Qsharp</PackageTags>
>>>>>>> d95c7032
  </PropertyGroup>

  <ItemGroup>
    <PackageReference Include="System.CommandLine" Version="2.0.0-beta1.20213.1" />
  </ItemGroup>

  <ItemGroup>
    <ProjectReference Include="..\Simulators\Microsoft.Quantum.Simulators.csproj" />
    <ProjectReference Include="..\..\Azure\Azure.Quantum.Client\Microsoft.Azure.Quantum.Client.csproj" />
  </ItemGroup>

  <ItemGroup>
    <Compile Include="..\Common\DelaySign.cs" Link="Properties\DelaySign.cs" />
  </ItemGroup>

  <ItemGroup>
    <None Include="..\..\..\build\assets\qdk-nuget-icon.png" Pack="true" Visible="false" PackagePath="" />
  </ItemGroup>
</Project><|MERGE_RESOLUTION|>--- conflicted
+++ resolved
@@ -12,16 +12,7 @@
 
   <PropertyGroup>
     <Description>Entry point driver for Q# command line applications.</Description>
-<<<<<<< HEAD
-    <PackageReleaseNotes>See: https://docs.microsoft.com/en-us/quantum/relnotes/</PackageReleaseNotes>
-    <PackageLicenseExpression>MIT</PackageLicenseExpression>
-    <PackageProjectUrl>https://github.com/microsoft/qsharp-runtime</PackageProjectUrl>
-    <PackageIcon>qdk-nuget-icon.png</PackageIcon>
     <PackageTags>Quantum Q# QSharp</PackageTags>
-    <PublishRepositoryUrl>true</PublishRepositoryUrl>
-=======
-    <PackageTags>Quantum Q# Qsharp</PackageTags>
->>>>>>> d95c7032
   </PropertyGroup>
 
   <ItemGroup>
