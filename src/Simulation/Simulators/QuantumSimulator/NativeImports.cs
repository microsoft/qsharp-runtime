--- conflicted
+++ resolved
@@ -14,12 +14,9 @@
             // Preparation\Arbitrary.cs(23,41): error CS0117: 'QuantumSimulator' does not contain a definition for
             // 'QSIM_DLL_NAME' [D:\a\1\s\submodules\QuantumLibraries\Standard\src\Standard.csproj]
 
-<<<<<<< HEAD
-=======
         [DllImport("libomp", ExactSpelling = true, CallingConvention = CallingConvention.Cdecl, EntryPoint = "omp_get_num_threads")]
         private static extern int OmpGetNumberOfThreadsNative();
 
->>>>>>> dcb5b1a3
         private delegate void IdsCallback(uint id);
         [DllImport(QSIM_DLL_NAME, ExactSpelling = true, CallingConvention = CallingConvention.Cdecl, EntryPoint = "DumpIds")]
         private static extern void sim_QubitsIdsNative(uint id, IdsCallback callback);
