--- conflicted
+++ resolved
@@ -14,11 +14,7 @@
         /// <summary>
         ///     Returns the list of the qubits' ids currently allocated in the simulator.
         /// </summary>
-<<<<<<< HEAD
-        public uint[] QubitIds
-=======
         public override uint[] QubitIds
->>>>>>> dcb5b1a3
         {
             get
             {
@@ -29,24 +25,5 @@
                 return ids.ToArray();
             }
         }
-<<<<<<< HEAD
-
-        protected override QVoid process(Action<string> channel, IQArray<Qubit>? qubits)
-        {
-            var ids = qubits?.Select(q => (uint)q.Id).ToArray() ?? QubitIds;
-
-            var dumper = new SimpleDumper(this, channel);
-            channel($"# wave function for qubits with ids (least to most significant): {string.Join(";", ids)}");
-
-            if (!dumper.Dump(qubits))
-            {
-                channel("## Qubits were entangled with an external qubit. Cannot dump corresponding wave function. ##");
-            }
-
-            return QVoid.Instance;
-        }
-=======
-
->>>>>>> dcb5b1a3
     }
 }