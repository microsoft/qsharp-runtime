--- conflicted
+++ resolved
@@ -28,8 +28,6 @@
                randomNumberGeneratorSeed,
                disableBorrowing)
         {
-<<<<<<< HEAD
-=======
             if (!RuntimeInformation.IsOSPlatform(OSPlatform.Windows))
             {
                 // We don't need this value, but explicitly calling an OMP function should trigger the load of libomp
@@ -38,7 +36,6 @@
                 var threadCount = OmpGetNumberOfThreadsNative();
             }
 
->>>>>>> dcb5b1a3
             Id = InitNative();
             // Make sure that the same seed used by the built-in System.Random
             // instance is also used by the native simulator itself.
