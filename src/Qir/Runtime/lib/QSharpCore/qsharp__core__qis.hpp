#pragma once

#include "CoreTypes.hpp" // QUBIT, PauliId, RESULT

// Copyright (c) Microsoft Corporation.
// Licensed under the MIT License.

struct QirArray;

/*
    Methods from __quantum__qis namespace are specific to the target. When QIR is generated it might limit or extend
    the set of intrinsics, supported by the target (known to QIR generator at compile time). This provides the
    implementation of the QSharp.Core intrinsics that redirect to IQuantumGateSet.
*/
extern "C"
{
    // Q# Gate Set
    QIR_SHARED_API void __quantum__qis__exp__body(QirArray*, double, QirArray*);              // NOLINT
    QIR_SHARED_API void __quantum__qis__exp__adj(QirArray*, double, QirArray*);               // NOLINT
    QIR_SHARED_API void __quantum__qis__exp__ctl(QirArray*, QirArray*, double, QirArray*);    // NOLINT
    QIR_SHARED_API void __quantum__qis__exp__ctladj(QirArray*, QirArray*, double, QirArray*); // NOLINT
    QIR_SHARED_API void __quantum__qis__h__body(QUBIT*);                                      // NOLINT
    QIR_SHARED_API void __quantum__qis__h__ctl(QirArray*, QUBIT*);                            // NOLINT
    QIR_SHARED_API RESULT* __quantum__qis__measure__body(QirArray*, QirArray*);               // NOLINT
    QIR_SHARED_API void __quantum__qis__r__body(PauliId, double, QUBIT*);                     // NOLINT
    QIR_SHARED_API void __quantum__qis__r__adj(PauliId, double, QUBIT*);                      // NOLINT
    QIR_SHARED_API void __quantum__qis__r__ctl(QirArray*, PauliId, double, QUBIT*);           // NOLINT
    QIR_SHARED_API void __quantum__qis__r__ctladj(QirArray*, PauliId, double, QUBIT*);        // NOLINT
    QIR_SHARED_API void __quantum__qis__s__body(QUBIT*);                                      // NOLINT
    QIR_SHARED_API void __quantum__qis__s__adj(QUBIT*);                                       // NOLINT
    QIR_SHARED_API void __quantum__qis__s__ctl(QirArray*, QUBIT*);                            // NOLINT
    QIR_SHARED_API void __quantum__qis__s__ctladj(QirArray*, QUBIT*);                         // NOLINT
    QIR_SHARED_API void __quantum__qis__t__body(QUBIT*);                                      // NOLINT
    QIR_SHARED_API void __quantum__qis__t__adj(QUBIT*);                                       // NOLINT
    QIR_SHARED_API void __quantum__qis__t__ctl(QirArray*, QUBIT*);                            // NOLINT
    QIR_SHARED_API void __quantum__qis__t__ctladj(QirArray*, QUBIT*);                         // NOLINT
    QIR_SHARED_API void __quantum__qis__x__body(QUBIT*);                                      // NOLINT
    QIR_SHARED_API void __quantum__qis__x__ctl(QirArray*, QUBIT*);                            // NOLINT
    QIR_SHARED_API void __quantum__qis__y__body(QUBIT*);                                      // NOLINT
    QIR_SHARED_API void __quantum__qis__y__ctl(QirArray*, QUBIT*);                            // NOLINT
    QIR_SHARED_API void __quantum__qis__z__body(QUBIT*);                                      // NOLINT
    QIR_SHARED_API void __quantum__qis__z__ctl(QirArray*, QUBIT*);                            // NOLINT

    // Q# Dump:
<<<<<<< HEAD
    // Note: The param `location` must be `const void*`, but it is called from .ll, where `const void*` is not supported.
    QIR_SHARED_API void __quantum__qis__dumpmachine__body(uint8_t* location);                 // NOLINT
    QIR_SHARED_API void __quantum__qis__dumpregister__body(uint8_t* location, const QirArray* qubits);   // NOLINT
=======
    // Note: The param `location` must be `const void*`,
    // but it is called from .ll, where `const void*` is not supported.
    QIR_SHARED_API void quantum__qis__dumpmachine__body(uint8_t* location);                          // NOLINT
    QIR_SHARED_API void quantum__qis__dumpregister__body(uint8_t* location, const QirArray* qubits); // NOLINT
>>>>>>> 70d0e339
}<|MERGE_RESOLUTION|>--- conflicted
+++ resolved
@@ -42,14 +42,8 @@
     QIR_SHARED_API void __quantum__qis__z__ctl(QirArray*, QUBIT*);                            // NOLINT
 
     // Q# Dump:
-<<<<<<< HEAD
-    // Note: The param `location` must be `const void*`, but it is called from .ll, where `const void*` is not supported.
-    QIR_SHARED_API void __quantum__qis__dumpmachine__body(uint8_t* location);                 // NOLINT
-    QIR_SHARED_API void __quantum__qis__dumpregister__body(uint8_t* location, const QirArray* qubits);   // NOLINT
-=======
     // Note: The param `location` must be `const void*`,
     // but it is called from .ll, where `const void*` is not supported.
-    QIR_SHARED_API void quantum__qis__dumpmachine__body(uint8_t* location);                          // NOLINT
-    QIR_SHARED_API void quantum__qis__dumpregister__body(uint8_t* location, const QirArray* qubits); // NOLINT
->>>>>>> 70d0e339
+    QIR_SHARED_API void __quantum__qis__dumpmachine__body(uint8_t* location);                          // NOLINT
+    QIR_SHARED_API void __quantum__qis__dumpregister__body(uint8_t* location, const QirArray* qubits); // NOLINT
 }