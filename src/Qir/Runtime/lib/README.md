# Directory Structure

[../../../Simulation/README.md](../../../Simulation/README.md)

This directory structure mirrors how the Q# language runtime itself is implemented,
namely that the QSharpFoundation is code that is specific to the concepts and patterns inherent in Q#
while QSharpCore is the default quantum instruction target package that is part of the QDK.
This was introduced as part of the target package feature work, specifically the
[PR #476](https://github.com/microsoft/qsharp-runtime/pull/476).


## QSharpFoundation
Is a project defined [here](../../../Simulation/QSharpFoundation).

## QSharpCore 
Is a project defined [here](../../../Simulation/QSharpCore).

## QIR
<<<<<<< HEAD
Anything that is required by the [QIR specs](https://github.com/microsoft/qsharp-language/tree/main/Specifications/),
=======
Anything that is required by the [QIR specs](https://github.com/qir-alliance/qir-spec),
>>>>>>> 0c0e65d2
which in particular includes the ["methods that delegate to the simulators"](QIR/bridge-rt.ll#46), should live in the QIR folder.
They require support from the backend, but are not language-specific.  
Both the Q# Core and the Q# Foundation are Q#-specific in that these are the target instructions that the Q# libraries are built on.

Qubit allocation (`@quantum__rt__qubit_allocate()`, `@quantum__rt__qubit_release()`), as a specific example,
is not part of one target package or another, but rather part of the QSharp Foundation package,
which is why it is defined there in the QIR as well. 


# API Dependency

(Try to keep the readability balance between the web view and raw file, give the preference to the raw file)

The listed earlier ones provide the functionality to the listed later ones  
(the listed later ones include and/or call the listed earlier ones,  
the listed later ones cannot be compiled into an executable without the listed earlier ones).  

Same-level entities are independent of each other (unless specified otherwise). Entities depend on the levels listed earlier only.  


## Level 0. External To This Solution

**[lib]Microsoft.Quantum.Simulator.Runtime.{dll|dylib|so}** 
                        Full state simulator common for C# Runtime and Q# Runtime. Dynamic library.

## Level 1

**Simulators**          Defines `CToffoliSimulator`, `CreateToffoliSimulator()`, `FullstateSimulator`, `CreateFullstateSimulator()`.  
                        `FullstateSimulator` depends on the **[lib]Microsoft.Quantum.Simulator.Runtime.{dll|dylib|so}** 

## Level 2

**QIR**                 Defines the `@__quantum__rt__*` entry points (to be called by the `.ll` files generated from users' `.qs` files).  
                        Provides the access to simulators (through the `IRuntimeDriver *` returned by `GlobalContext()->GetDriver()`).

## Level 3

**QSharpFoundation**    Defines `@__quantum__qis__*()` math funcs and ApplyIf entry points.  
                        Depends on QIR (`quantum__rt__result_{equal,get_zero}()`, `quantum__rt__fail()`, `quantum__rt__string_create()`).  

**QSharpCore**          Defines `@__quantum__qis__*()` quantum gate set entry points.  
                        Each API depends on `GlobalContext()`, `IQuantumGateSet`.  
                        Uses `QirArray *` from `public\QirTypes.hpp`.<|MERGE_RESOLUTION|>--- conflicted
+++ resolved
@@ -16,11 +16,7 @@
 Is a project defined [here](../../../Simulation/QSharpCore).
 
 ## QIR
-<<<<<<< HEAD
-Anything that is required by the [QIR specs](https://github.com/microsoft/qsharp-language/tree/main/Specifications/),
-=======
 Anything that is required by the [QIR specs](https://github.com/qir-alliance/qir-spec),
->>>>>>> 0c0e65d2
 which in particular includes the ["methods that delegate to the simulators"](QIR/bridge-rt.ll#46), should live in the QIR folder.
 They require support from the backend, but are not language-specific.  
 Both the Q# Core and the Q# Foundation are Q#-specific in that these are the target instructions that the Q# libraries are built on.
