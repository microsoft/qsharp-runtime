// Copyright (c) Microsoft Corporation.
// Licensed under the MIT License.

#include <cassert>

#include "CoreTypes.hpp"
#include "QirTypes.hpp"
#include "tracer.hpp"
#include "tracer-qis.hpp"
#include "TracerInternal.hpp"


using namespace Microsoft::Quantum;
extern "C"
{
    void __quantum__qis__on_operation_start(int64_t /* id */) // NOLINT
    {
    }
    void __quantum__qis__on_operation_end(int64_t /* id */) // NOLINT
    {
    }

    void __quantum__qis__swap(Qubit /*q1*/, Qubit /*q2*/) // NOLINT
    {
    }

    void __quantum__qis__single_qubit_op(int32_t id, int32_t duration, Qubit target) // NOLINT
    {
        (void)tracer->TraceSingleQubitOp(id, duration, target);
    }
    void __quantum__qis__single_qubit_op_ctl(int32_t id, int32_t duration, QirArray* ctls, Qubit target) // NOLINT
    {
        (void)tracer->TraceMultiQubitOp(id, duration, (long)(ctls->count), reinterpret_cast<Qubit*>(ctls->buffer), 1,
                                        &target);
    }
    void __quantum__qis__multi_qubit_op(int32_t id, int32_t duration, QirArray* targets) // NOLINT
    {
        (void)tracer->TraceMultiQubitOp(id, duration, 0, nullptr, (long)(targets->count),
                                        reinterpret_cast<Qubit*>(targets->buffer));
    }
    void __quantum__qis__multi_qubit_op_ctl(int32_t id, int32_t duration, QirArray* ctls, QirArray* targets) // NOLINT
    {
        (void)tracer->TraceMultiQubitOp(id, duration, (long)(ctls->count), reinterpret_cast<Qubit*>(ctls->buffer),
                                        (long)(targets->count), reinterpret_cast<Qubit*>(targets->buffer));
    }

    void __quantum__qis__inject_barrier(int32_t id, int32_t duration) // NOLINT
    {
        (void)tracer->InjectGlobalBarrier(id, duration);
    }

    RESULT* __quantum__qis__single_qubit_measure(int32_t id, int32_t duration, QUBIT* q) // NOLINT
    {
        return tracer->TraceSingleQubitMeasurement(id, duration, q);
    }

    RESULT* __quantum__qis__joint_measure(int32_t id, int32_t duration, QirArray* qs) // NOLINT
    {
        return tracer->TraceMultiQubitMeasurement(id, duration, (long)(qs->count),
                                                  reinterpret_cast<Qubit*>(qs->buffer));
    }

<<<<<<< HEAD
    void __quantum__qis__apply_conditionally( // NOLINT
        QirArray* rs1,
        QirArray* rs2,
        QirCallable* clbOnAllEqual,
        QirCallable* clbOnSomeDifferent)
=======
    void quantum__qis__apply_conditionally( // NOLINT
        QirArray* rs1, QirArray* rs2, QirCallable* clbOnAllEqual, QirCallable* clbOnSomeDifferent)
>>>>>>> 70d0e339
    {
        CTracer::FenceScope sf(tracer.get(), (long)(rs1->count), reinterpret_cast<Result*>(rs1->buffer),
                               (long)(rs2->count), reinterpret_cast<Result*>(rs2->buffer));

        clbOnAllEqual->Invoke();
        clbOnSomeDifferent->Invoke();
    }
}
<|MERGE_RESOLUTION|>--- conflicted
+++ resolved
@@ -1,80 +1,72 @@
-// Copyright (c) Microsoft Corporation.
-// Licensed under the MIT License.
-
-#include <cassert>
-
-#include "CoreTypes.hpp"
-#include "QirTypes.hpp"
-#include "tracer.hpp"
-#include "tracer-qis.hpp"
-#include "TracerInternal.hpp"
-
-
-using namespace Microsoft::Quantum;
-extern "C"
-{
-    void __quantum__qis__on_operation_start(int64_t /* id */) // NOLINT
-    {
-    }
-    void __quantum__qis__on_operation_end(int64_t /* id */) // NOLINT
-    {
-    }
-
-    void __quantum__qis__swap(Qubit /*q1*/, Qubit /*q2*/) // NOLINT
-    {
-    }
-
-    void __quantum__qis__single_qubit_op(int32_t id, int32_t duration, Qubit target) // NOLINT
-    {
-        (void)tracer->TraceSingleQubitOp(id, duration, target);
-    }
-    void __quantum__qis__single_qubit_op_ctl(int32_t id, int32_t duration, QirArray* ctls, Qubit target) // NOLINT
-    {
-        (void)tracer->TraceMultiQubitOp(id, duration, (long)(ctls->count), reinterpret_cast<Qubit*>(ctls->buffer), 1,
-                                        &target);
-    }
-    void __quantum__qis__multi_qubit_op(int32_t id, int32_t duration, QirArray* targets) // NOLINT
-    {
-        (void)tracer->TraceMultiQubitOp(id, duration, 0, nullptr, (long)(targets->count),
-                                        reinterpret_cast<Qubit*>(targets->buffer));
-    }
-    void __quantum__qis__multi_qubit_op_ctl(int32_t id, int32_t duration, QirArray* ctls, QirArray* targets) // NOLINT
-    {
-        (void)tracer->TraceMultiQubitOp(id, duration, (long)(ctls->count), reinterpret_cast<Qubit*>(ctls->buffer),
-                                        (long)(targets->count), reinterpret_cast<Qubit*>(targets->buffer));
-    }
-
-    void __quantum__qis__inject_barrier(int32_t id, int32_t duration) // NOLINT
-    {
-        (void)tracer->InjectGlobalBarrier(id, duration);
-    }
-
-    RESULT* __quantum__qis__single_qubit_measure(int32_t id, int32_t duration, QUBIT* q) // NOLINT
-    {
-        return tracer->TraceSingleQubitMeasurement(id, duration, q);
-    }
-
-    RESULT* __quantum__qis__joint_measure(int32_t id, int32_t duration, QirArray* qs) // NOLINT
-    {
-        return tracer->TraceMultiQubitMeasurement(id, duration, (long)(qs->count),
-                                                  reinterpret_cast<Qubit*>(qs->buffer));
-    }
-
-<<<<<<< HEAD
-    void __quantum__qis__apply_conditionally( // NOLINT
-        QirArray* rs1,
-        QirArray* rs2,
-        QirCallable* clbOnAllEqual,
-        QirCallable* clbOnSomeDifferent)
-=======
-    void quantum__qis__apply_conditionally( // NOLINT
-        QirArray* rs1, QirArray* rs2, QirCallable* clbOnAllEqual, QirCallable* clbOnSomeDifferent)
->>>>>>> 70d0e339
-    {
-        CTracer::FenceScope sf(tracer.get(), (long)(rs1->count), reinterpret_cast<Result*>(rs1->buffer),
-                               (long)(rs2->count), reinterpret_cast<Result*>(rs2->buffer));
-
-        clbOnAllEqual->Invoke();
-        clbOnSomeDifferent->Invoke();
-    }
-}
+// Copyright (c) Microsoft Corporation.
+// Licensed under the MIT License.
+
+#include <cassert>
+
+#include "CoreTypes.hpp"
+#include "QirTypes.hpp"
+#include "tracer.hpp"
+#include "tracer-qis.hpp"
+#include "TracerInternal.hpp"
+
+
+using namespace Microsoft::Quantum;
+extern "C"
+{
+    void __quantum__qis__on_operation_start(int64_t /* id */) // NOLINT
+    {
+    }
+    void __quantum__qis__on_operation_end(int64_t /* id */) // NOLINT
+    {
+    }
+
+    void __quantum__qis__swap(Qubit /*q1*/, Qubit /*q2*/) // NOLINT
+    {
+    }
+
+    void __quantum__qis__single_qubit_op(int32_t id, int32_t duration, Qubit target) // NOLINT
+    {
+        (void)tracer->TraceSingleQubitOp(id, duration, target);
+    }
+    void __quantum__qis__single_qubit_op_ctl(int32_t id, int32_t duration, QirArray* ctls, Qubit target) // NOLINT
+    {
+        (void)tracer->TraceMultiQubitOp(id, duration, (long)(ctls->count), reinterpret_cast<Qubit*>(ctls->buffer), 1,
+                                        &target);
+    }
+    void __quantum__qis__multi_qubit_op(int32_t id, int32_t duration, QirArray* targets) // NOLINT
+    {
+        (void)tracer->TraceMultiQubitOp(id, duration, 0, nullptr, (long)(targets->count),
+                                        reinterpret_cast<Qubit*>(targets->buffer));
+    }
+    void __quantum__qis__multi_qubit_op_ctl(int32_t id, int32_t duration, QirArray* ctls, QirArray* targets) // NOLINT
+    {
+        (void)tracer->TraceMultiQubitOp(id, duration, (long)(ctls->count), reinterpret_cast<Qubit*>(ctls->buffer),
+                                        (long)(targets->count), reinterpret_cast<Qubit*>(targets->buffer));
+    }
+
+    void __quantum__qis__inject_barrier(int32_t id, int32_t duration) // NOLINT
+    {
+        (void)tracer->InjectGlobalBarrier(id, duration);
+    }
+
+    RESULT* __quantum__qis__single_qubit_measure(int32_t id, int32_t duration, QUBIT* q) // NOLINT
+    {
+        return tracer->TraceSingleQubitMeasurement(id, duration, q);
+    }
+
+    RESULT* __quantum__qis__joint_measure(int32_t id, int32_t duration, QirArray* qs) // NOLINT
+    {
+        return tracer->TraceMultiQubitMeasurement(id, duration, (long)(qs->count),
+                                                  reinterpret_cast<Qubit*>(qs->buffer));
+    }
+
+    void __quantum__qis__apply_conditionally( // NOLINT
+        QirArray* rs1, QirArray* rs2, QirCallable* clbOnAllEqual, QirCallable* clbOnSomeDifferent)
+    {
+        CTracer::FenceScope sf(tracer.get(), (long)(rs1->count), reinterpret_cast<Result*>(rs1->buffer),
+                               (long)(rs2->count), reinterpret_cast<Result*>(rs2->buffer));
+
+        clbOnAllEqual->Invoke();
+        clbOnSomeDifferent->Invoke();
+    }
+}