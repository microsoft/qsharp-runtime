# Resource Tracer Design Document #

The purpose of the Resource Tracer is to provide efficient and flexible way to estimate resources of a quantum program
 in QIR representation. The estimates are calculated by simulating execution of the program (as opposed to the static
 analysis). Please see [Resource Estimator](https://docs.microsoft.com/en-us/azure/quantum/user-guide/machines/resources-estimator)
 for more background on resource estimation for quantum programs.

To run against the tracer, the quantum program should comply with the
<<<<<<< HEAD
 [QIR specifications](https://github.com/microsoft/qsharp-language/tree/main/Specifications/) as well as:
=======
 [QIR specifications](https://github.com/qir-alliance/qir-spec) as well as:
>>>>>>> 0c0e65d2

1. convert _each_ used intrinsic operation into one of the Quantum Instruction Set (_qis_) operations supported by the
 tracer (see the last section of this readme);
1. (_optional_) provide callbacks for handling of conditional branches on a measurement (if not provided, the estimates
 would cover only one branch of the execution);
1. (_optional_) provide callbacks for start/end of quantum operations (if not provided, all operations will be treated
 as inlined as if the whole program consisted of a single operation);
1. (_optional_) provide callbacks for global barriers;
1. (_optional_) provide description of mapping for frame tracking;
1. (_optional_) provide names of operations for output (in the form of `tracer-config.hpp|cpp` files).

The Resource Tracer will consist of:

1. the bridge for the `__quantum__qis__*` methods listed below;
2. the native implementation to back the `__quantum__qis__*` methods;
3. the logic for partitioning gates into layers;
4. the logic for frame tracking;
5. output of the collected statistics;
6. (_lower priority_) the scheduling component to optimize depth and/or width of the circuit.

## Layering ##

One of the goals of the tracer is to compute which of the quantum operations can be executed in parallel. Further in
 this section we provide the defintions of used concepts and the description of how we group the operations into
 _layers_, however, we hope that the following example of layering is intuitively clear.

### Example of layering ###

The diagram below shows an example of how a sequential program, represented by the left circuit, could be layered. The gates in light gray are of duration zero, the preferrred layer duration is 1, and the barrier,
 represented by a vertical squiggle, is set to have duration 0.

![layering example](layering_example.png?raw=true "Layering example diagram")

Notice, that gate 9 is dropped because it cannot cross the barrier to be added into L(2,1).

### Definitions ###

Each quantum operation in a program can be assigned an integer value,  which we'll call its ___start time___. Some
 operations might have non-zero duration, so they will also have ___end time___. For each qubit, there are also times
 when the qubit is allocated and released. Start time of a gate cannot be less than allocation time of any of the qubits
 the gate is using. If two gates or measurements use the same qubit, one of the gates must have start time greater than
 or equal to the end time of the other. We'll call a particular assignment of times across a program its ___time function___.

A sequentially executed quantum program can be assigned a trivial time function, when all quantum operations have
 duration of 1 and unique start times, ordered to match the flow of the program. Layering compresses the timeline by
 assuming that some operations might be executed simultaneously while allowing for different operations to have various
 durations.

Provided a valid _time_ function for the program a ___layer of duration N at time T, denoted as L(T,N),___
 is a subset of operations in the program such that all of these operations have start time greater or equal _T_ and
 finish time less than _T + N_. The program is ___layered___ if all gates in it are partitioned into layers, that don't
 overlap in time. The union of all qubits that are involved in operations of a given layer, will be denoted _Qubits(T,N)_.

A sequential program can be trivially layered such that each layer contains exactly one operation. Notice, that the
 definition of layer doesn't require the gates to be executed _in parallel_. For example, all gates in a fully sequential
 program can be also placed into a single layer L(0, infinity). Some gates might be considered to be very cheap and take
 zero time to execute, those gates can be added to a layer even if they act on the same qubit another gate in this layer
 is acting on and have to be executed sequentially within the layer.

### The Resource Tracer's Layering Algorithm ###

As the tracer is executing a sequential quantum program, it will compute a time function and corresponding layering
 using the _conceptual_ algorithm, described below (aka "tetris algorithm"). The actual implementation of layering might
 be done differently, as long as the resulting layering is the same as if running the conceptual algorithm.

A layer _L(T,N)_ acts as a ___fence___ if it does _not_ accepts any new operations, even if these operations don't
 involve qubits from _Qubits(T,N)_.

__Conditional execution on measurement results__: The Tracer will execute LLVM IR's branching structures "as is",
 depending on the values of the corresponding variables at runtime. To enable estimation of branches that depend on a
 measurement result, the source Q# program must be authored in such a way that the Q# compiler will translate the
 conditionals into corresponding callbacks to the tracer (`__quantum__qis__apply_conditionally`). The tracer will
 execute _both branches_ of the conditional statement to compute the upper bound estimate. The conditional callbacks
 will mark the layers that contain measurements that produced the results used in conditionals as _fences_ for the
 duration of the conditional callback.

A user can create special layers that act as permanent _fences_ by calling `__quantum__qis__inject_barrier` function. The
 user can choose duration of a barrier which would affect start time of the following layers but no operations will be
 added to a barrier, independent of its duration. _Terminology note_: 'fence' is a role of layer, which might be assigned
 to a layer temporarily or permanently; 'barrier' is a special layer the user can inject that has the role of a permanent
 fence and contains no operations.

__TODO__: figure out which operations should or should _not_ be supported inside conditional callbacks. For example:

- nested conditional callbacks;
- measurements;
- opening and closing operations of tracked frames (if tracking is set up).

__Caching__ (lower priority): It might be a huge perf win if the Resource Tracer could cache statistics for repeated
 computations. The Tracer will have an option to cache layering results per quantum module if the boundaries of modules
 are treated as barriers.

#### The conceptual algorithm ####

Note: The tracer assumes that the preferred layer duration is _P_.

1. The first encountered operation of duration _N_, where either _N > 0_ or the operation involves multiple qubits, is
 added into layer _L(0, max(P,N))_. The value of _conditional fence_ variable on the tracer is set to 0.
1. When conditional callback is encountered, the layer _L(t,N)_ of the measurement that produced the result used in the
 conditional callback, is looked up and the _conditional fence_ is set to _t + N_. At the end of the conditional callback
 _conditional fence_ is reset to 0. (Effectively, no operations, conditioned on the result of a measurement, can happen
 before or in the same layer as the measurement, even if they don't involve the measured qubits.)
1. Suppose, there are already layers _L(0,N0), ... , L(k,Nk)_ and the operation being executed is a single-qubit _op_ of
 duration __0__ (controlled and multi-qubit operations of duration 0 are treated the same as non-zero operations).

    - Scan from [boundaries included] _L(k,Nk)_ to _L(conditional fence,Nf)_ until find a layer _L(t,Nt)_
     such that _Qubits(t,Nt)_ contains the qubit of _op_.
    - Add _op_ into this layer.
    - If no such layer is found, add _op_ to the list of pending operations on the qubit.
    - At the end of the program still pending operations will be ignored.

1. Suppose, there are already layers _L(0,N0), ... , L(k,Nk)_ and the operation being executed is _op_ of duration _N > 0_
 or it involves more than one qubit.

    - Scan from [boundaries included] _L(k,Nk)_ to _L(conditional fence,Nf)_ until find a layer _L(w,Nw)_
     such that _Qubits(w,Nw)_ contain some of _op_'s qubits.
    - If _L(w,Nw)_ is found and _op_ can be added into it without increasing the layer's duration, add _op_ into
     _L(w,Nw)_, otherwise set _L(w,Nw) = L(conditional fence,Nf)_.
    - If _op_ hasn't been added to a layer, scan from [boundaries included] _L(w,Nw)_ to _L(k,Nk)_ until find
     a layer _L(t,Nt)_ such that _N <= Nt_ (notice, that this layer cannot contain any qubits from _op_).
    - If _L(t,Nt)_ is found, add _op_ into this layer.
    - If _op_ hasn't been added to a layer, add _op_ into a new layer _L(k+Nk, max(P, N))_.
    - Add the pending operations of all _op_'s qubits into the same layer and clear the pending lists of these qubits.

## Special handling of SWAP ##

The tracer will provide a way to handle SWAP as, effectively, renaming of the involved qubits. The users will have the
 choice of using the special handling versus treating the gate as a standard counted intrinsic.

## Frame tracking ##

A user might want to count differently operations that are applied in a different state. For example, if Hadamard gate
 is applied to a qubit and then Rz gate, a user might want to count it as if Rz were executed instead.
 The frame is closed when the state of the qubit is reset (in Hadamard's case, another Hadamard operator is applied to
 the qubit). The user will be able to register the required frame tracking with the tracer via a C++ registration
 callback.

The descriptor of the frame will contain the following information and will be provided to the Tracer when initializing
 it in C++.

- openingOp: the operation id that opens the frame on the qubits this operation is applied to
- closingOp: the operation id that closes the frame on the qubits this operation is applied to
- vector of: { bitmask_ctls, bitmask_targets, operationIdOriginal, operationIdMapped }

The closing operation will be ignored if the frame on the qubit hasn't been open. The bitmasks define which of the qubits
 should be in an open frame to trigger the mapping. For non-controlled operations the first mask will be ignored. To
 begin with, the tracer will support frame mapping for up to 8 control/target qubits.

__TBD__: C++ definitions of the structure above + the interface to register frame tracking with the Tracer.

## Output format ##

The tracer will have options to output the estimates into command line or into a file, specified by the user. In both
 cases the output will be in the same format:

- column separator is configurable (the regex expressions below use comma as separator)
- the first column specifies the time _t_ of a layer _L(t, n)_ or of a barrier
- the second column contains the optional name of the layer or the barrier
- the remaining columns contain counts per operation in the layer (all zeros in case of a barrier)

- The first row is a header row: `layer_id,name(,[0-9a-zA-Z]+)*`. The fragment `(,[0-9a-zA-Z]+)*` lists operation
 names or their ids if the names weren't provided by the user.
- The following rows contain statistics per layer: `[0-9]+,[a-zA-Z]*(,([0-9]*))*`.
- The rows are sorted in order of increasing layer time.
- Zero counts for the statistics _can_ be replaced with empty string.

The map of operation ids to names can be passed to the tracer's constructor as `std::unordered_map<OpId, std::string>`.
 The mapping can be partial, ids will be used in the ouput for unnamed operations.

Example of valid output:

```csv
layer_id,name,Y,Z,5
0,,0,1,0
1,,0,0,1
2,b,0,0,0
4,,0,1,0
8,,1,0,0
```

## Depth vs width optimizations ##

TBD but lower priority.

## List of `__quantum__qis__*` methods, supported by the Tracer ##

| Signature                                             | Description                                                  |
| :---------------------------------------------------- | :----------------------------------------------------------- |
| `void __quantum__qis__inject_barrier(i32 %id, i32 %duration)` | Function to insert a barrier. The first argument is the id of the barrier that can be used to map it to a user-friendly name in the output and the second argument specifies the duration of the barrier. See [Layering](#layering) section for details. |
| `void __quantum__qis__on_module_start(i64 %id)`    | Function to identify the start of a quantum module. The argument is a unique _id_ of the module. The tracer will have an option to treat module boundaries as barriers between layers and (_lower priority_) option to cache estimates for a module, executed multiple times. For example, a call to the function might be inserted into QIR, generated by the Q# compiler, immediately before the body code of a Q# `operation`. |
| `void __quantum__qis__on_module_end(i64 %id)`      | Function to identify the end of a quantum module. The argument is a unique _id_ of the module and must match the _id_ supplied on start of the module. For example, a call to the function might be inserted into QIR, generated by the Q# compiler, immediately after the body code of a Q# `operation`. |
| `void __quantum__qis__single_qubit_op(i32 %id, i32 %duration, %Qubit* %q)` | Function for counting operations that involve a single qubit. The first argument is the id of the operation. Multiple intrinsics can be assigned the same id, in which case they will be counted together. The second argument is duration to be assigned to the particular invocation of the operation. |
| `void __quantum__qis__multi_qubit_op(i32 %id, i32 %duration, %Array* %qs)` | Function for counting operations that involve multiple qubits.|
| `void __quantum__qis__single_qubit_op__ctl(i32 %id, i32 %duration, %Array* %ctls, %Qubit* %q)` | Function for counting controlled operations with single target qubit and `%ctls` array of controls. |
| `void __quantum__qis__multi_qubit_op__ctl(i32 %id, i32 %duration, %Array* %ctls, %Array* %qs)` | Function for counting controlled operations with multiple target qubits and `%ctls` array of controls. |
| `%Result* @__quantum__qis__single_qubit_measure(i32 %id, i32 %duration, %Qubit* %q)` | Function for counting measurements of a single qubit. The user can assign different operation ids for different measurement bases. |
| `%Result* @__quantum__qis__joint_measure(i32 %id, i32 %duration, %Array* %qs)` | Function for counting joint-measurements of qubits. The user can assign different operation ids for different measurement bases. |
| `void __quantum__qis__swap(%Qubit* %q1, %Qubit* %q2)` | See [Special handling of SWAP](#special-handling-of-swap) for details. |
| `void __quantum__qis__apply_conditionally(%Array* %.rs1, %Array* %.rs2, %Callable* %.clb_on_equal, %Callable* %.clb_on_different)` | The first two arguments contain arrays of results to be compared pairwise. The third argument is a callable that represents the branch that would be executed if all results compared equal and the forth argument is a callable that represents the branch that would be executed if any of the results compared different. The tracer executes _both_ branches.|

_Note on operation ids_: The user is responsible for using operation ids in a consistent manner. Operations with the
 same id will be counted by the tracer as the _same_ operation, even accross invocations with different number of target
 qubits or when different functors are applied.

_Note on mapping Q# intrinsics to the methods above_: Q# compiler will support Tracer as a special target and will let
 the user to either choose some default mapping or specify their custom mapping. For example, see QIR-tracer tests in
 this project (`tracer-target.qs` specifies the mapping).

The Resource Tracer will reuse qir-rt library while implementing the qis methods specified above.
<|MERGE_RESOLUTION|>--- conflicted
+++ resolved
@@ -1,222 +1,218 @@
-# Resource Tracer Design Document #
-
-The purpose of the Resource Tracer is to provide efficient and flexible way to estimate resources of a quantum program
- in QIR representation. The estimates are calculated by simulating execution of the program (as opposed to the static
- analysis). Please see [Resource Estimator](https://docs.microsoft.com/en-us/azure/quantum/user-guide/machines/resources-estimator)
- for more background on resource estimation for quantum programs.
-
-To run against the tracer, the quantum program should comply with the
-<<<<<<< HEAD
- [QIR specifications](https://github.com/microsoft/qsharp-language/tree/main/Specifications/) as well as:
-=======
- [QIR specifications](https://github.com/qir-alliance/qir-spec) as well as:
->>>>>>> 0c0e65d2
-
-1. convert _each_ used intrinsic operation into one of the Quantum Instruction Set (_qis_) operations supported by the
- tracer (see the last section of this readme);
-1. (_optional_) provide callbacks for handling of conditional branches on a measurement (if not provided, the estimates
- would cover only one branch of the execution);
-1. (_optional_) provide callbacks for start/end of quantum operations (if not provided, all operations will be treated
- as inlined as if the whole program consisted of a single operation);
-1. (_optional_) provide callbacks for global barriers;
-1. (_optional_) provide description of mapping for frame tracking;
-1. (_optional_) provide names of operations for output (in the form of `tracer-config.hpp|cpp` files).
-
-The Resource Tracer will consist of:
-
-1. the bridge for the `__quantum__qis__*` methods listed below;
-2. the native implementation to back the `__quantum__qis__*` methods;
-3. the logic for partitioning gates into layers;
-4. the logic for frame tracking;
-5. output of the collected statistics;
-6. (_lower priority_) the scheduling component to optimize depth and/or width of the circuit.
-
-## Layering ##
-
-One of the goals of the tracer is to compute which of the quantum operations can be executed in parallel. Further in
- this section we provide the defintions of used concepts and the description of how we group the operations into
- _layers_, however, we hope that the following example of layering is intuitively clear.
-
-### Example of layering ###
-
-The diagram below shows an example of how a sequential program, represented by the left circuit, could be layered. The gates in light gray are of duration zero, the preferrred layer duration is 1, and the barrier,
- represented by a vertical squiggle, is set to have duration 0.
-
-![layering example](layering_example.png?raw=true "Layering example diagram")
-
-Notice, that gate 9 is dropped because it cannot cross the barrier to be added into L(2,1).
-
-### Definitions ###
-
-Each quantum operation in a program can be assigned an integer value,  which we'll call its ___start time___. Some
- operations might have non-zero duration, so they will also have ___end time___. For each qubit, there are also times
- when the qubit is allocated and released. Start time of a gate cannot be less than allocation time of any of the qubits
- the gate is using. If two gates or measurements use the same qubit, one of the gates must have start time greater than
- or equal to the end time of the other. We'll call a particular assignment of times across a program its ___time function___.
-
-A sequentially executed quantum program can be assigned a trivial time function, when all quantum operations have
- duration of 1 and unique start times, ordered to match the flow of the program. Layering compresses the timeline by
- assuming that some operations might be executed simultaneously while allowing for different operations to have various
- durations.
-
-Provided a valid _time_ function for the program a ___layer of duration N at time T, denoted as L(T,N),___
- is a subset of operations in the program such that all of these operations have start time greater or equal _T_ and
- finish time less than _T + N_. The program is ___layered___ if all gates in it are partitioned into layers, that don't
- overlap in time. The union of all qubits that are involved in operations of a given layer, will be denoted _Qubits(T,N)_.
-
-A sequential program can be trivially layered such that each layer contains exactly one operation. Notice, that the
- definition of layer doesn't require the gates to be executed _in parallel_. For example, all gates in a fully sequential
- program can be also placed into a single layer L(0, infinity). Some gates might be considered to be very cheap and take
- zero time to execute, those gates can be added to a layer even if they act on the same qubit another gate in this layer
- is acting on and have to be executed sequentially within the layer.
-
-### The Resource Tracer's Layering Algorithm ###
-
-As the tracer is executing a sequential quantum program, it will compute a time function and corresponding layering
- using the _conceptual_ algorithm, described below (aka "tetris algorithm"). The actual implementation of layering might
- be done differently, as long as the resulting layering is the same as if running the conceptual algorithm.
-
-A layer _L(T,N)_ acts as a ___fence___ if it does _not_ accepts any new operations, even if these operations don't
- involve qubits from _Qubits(T,N)_.
-
-__Conditional execution on measurement results__: The Tracer will execute LLVM IR's branching structures "as is",
- depending on the values of the corresponding variables at runtime. To enable estimation of branches that depend on a
- measurement result, the source Q# program must be authored in such a way that the Q# compiler will translate the
- conditionals into corresponding callbacks to the tracer (`__quantum__qis__apply_conditionally`). The tracer will
- execute _both branches_ of the conditional statement to compute the upper bound estimate. The conditional callbacks
- will mark the layers that contain measurements that produced the results used in conditionals as _fences_ for the
- duration of the conditional callback.
-
-A user can create special layers that act as permanent _fences_ by calling `__quantum__qis__inject_barrier` function. The
- user can choose duration of a barrier which would affect start time of the following layers but no operations will be
- added to a barrier, independent of its duration. _Terminology note_: 'fence' is a role of layer, which might be assigned
- to a layer temporarily or permanently; 'barrier' is a special layer the user can inject that has the role of a permanent
- fence and contains no operations.
-
-__TODO__: figure out which operations should or should _not_ be supported inside conditional callbacks. For example:
-
-- nested conditional callbacks;
-- measurements;
-- opening and closing operations of tracked frames (if tracking is set up).
-
-__Caching__ (lower priority): It might be a huge perf win if the Resource Tracer could cache statistics for repeated
- computations. The Tracer will have an option to cache layering results per quantum module if the boundaries of modules
- are treated as barriers.
-
-#### The conceptual algorithm ####
-
-Note: The tracer assumes that the preferred layer duration is _P_.
-
-1. The first encountered operation of duration _N_, where either _N > 0_ or the operation involves multiple qubits, is
- added into layer _L(0, max(P,N))_. The value of _conditional fence_ variable on the tracer is set to 0.
-1. When conditional callback is encountered, the layer _L(t,N)_ of the measurement that produced the result used in the
- conditional callback, is looked up and the _conditional fence_ is set to _t + N_. At the end of the conditional callback
- _conditional fence_ is reset to 0. (Effectively, no operations, conditioned on the result of a measurement, can happen
- before or in the same layer as the measurement, even if they don't involve the measured qubits.)
-1. Suppose, there are already layers _L(0,N0), ... , L(k,Nk)_ and the operation being executed is a single-qubit _op_ of
- duration __0__ (controlled and multi-qubit operations of duration 0 are treated the same as non-zero operations).
-
-    - Scan from [boundaries included] _L(k,Nk)_ to _L(conditional fence,Nf)_ until find a layer _L(t,Nt)_
-     such that _Qubits(t,Nt)_ contains the qubit of _op_.
-    - Add _op_ into this layer.
-    - If no such layer is found, add _op_ to the list of pending operations on the qubit.
-    - At the end of the program still pending operations will be ignored.
-
-1. Suppose, there are already layers _L(0,N0), ... , L(k,Nk)_ and the operation being executed is _op_ of duration _N > 0_
- or it involves more than one qubit.
-
-    - Scan from [boundaries included] _L(k,Nk)_ to _L(conditional fence,Nf)_ until find a layer _L(w,Nw)_
-     such that _Qubits(w,Nw)_ contain some of _op_'s qubits.
-    - If _L(w,Nw)_ is found and _op_ can be added into it without increasing the layer's duration, add _op_ into
-     _L(w,Nw)_, otherwise set _L(w,Nw) = L(conditional fence,Nf)_.
-    - If _op_ hasn't been added to a layer, scan from [boundaries included] _L(w,Nw)_ to _L(k,Nk)_ until find
-     a layer _L(t,Nt)_ such that _N <= Nt_ (notice, that this layer cannot contain any qubits from _op_).
-    - If _L(t,Nt)_ is found, add _op_ into this layer.
-    - If _op_ hasn't been added to a layer, add _op_ into a new layer _L(k+Nk, max(P, N))_.
-    - Add the pending operations of all _op_'s qubits into the same layer and clear the pending lists of these qubits.
-
-## Special handling of SWAP ##
-
-The tracer will provide a way to handle SWAP as, effectively, renaming of the involved qubits. The users will have the
- choice of using the special handling versus treating the gate as a standard counted intrinsic.
-
-## Frame tracking ##
-
-A user might want to count differently operations that are applied in a different state. For example, if Hadamard gate
- is applied to a qubit and then Rz gate, a user might want to count it as if Rz were executed instead.
- The frame is closed when the state of the qubit is reset (in Hadamard's case, another Hadamard operator is applied to
- the qubit). The user will be able to register the required frame tracking with the tracer via a C++ registration
- callback.
-
-The descriptor of the frame will contain the following information and will be provided to the Tracer when initializing
- it in C++.
-
-- openingOp: the operation id that opens the frame on the qubits this operation is applied to
-- closingOp: the operation id that closes the frame on the qubits this operation is applied to
-- vector of: { bitmask_ctls, bitmask_targets, operationIdOriginal, operationIdMapped }
-
-The closing operation will be ignored if the frame on the qubit hasn't been open. The bitmasks define which of the qubits
- should be in an open frame to trigger the mapping. For non-controlled operations the first mask will be ignored. To
- begin with, the tracer will support frame mapping for up to 8 control/target qubits.
-
-__TBD__: C++ definitions of the structure above + the interface to register frame tracking with the Tracer.
-
-## Output format ##
-
-The tracer will have options to output the estimates into command line or into a file, specified by the user. In both
- cases the output will be in the same format:
-
-- column separator is configurable (the regex expressions below use comma as separator)
-- the first column specifies the time _t_ of a layer _L(t, n)_ or of a barrier
-- the second column contains the optional name of the layer or the barrier
-- the remaining columns contain counts per operation in the layer (all zeros in case of a barrier)
-
-- The first row is a header row: `layer_id,name(,[0-9a-zA-Z]+)*`. The fragment `(,[0-9a-zA-Z]+)*` lists operation
- names or their ids if the names weren't provided by the user.
-- The following rows contain statistics per layer: `[0-9]+,[a-zA-Z]*(,([0-9]*))*`.
-- The rows are sorted in order of increasing layer time.
-- Zero counts for the statistics _can_ be replaced with empty string.
-
-The map of operation ids to names can be passed to the tracer's constructor as `std::unordered_map<OpId, std::string>`.
- The mapping can be partial, ids will be used in the ouput for unnamed operations.
-
-Example of valid output:
-
-```csv
-layer_id,name,Y,Z,5
-0,,0,1,0
-1,,0,0,1
-2,b,0,0,0
-4,,0,1,0
-8,,1,0,0
-```
-
-## Depth vs width optimizations ##
-
-TBD but lower priority.
-
-## List of `__quantum__qis__*` methods, supported by the Tracer ##
-
-| Signature                                             | Description                                                  |
-| :---------------------------------------------------- | :----------------------------------------------------------- |
-| `void __quantum__qis__inject_barrier(i32 %id, i32 %duration)` | Function to insert a barrier. The first argument is the id of the barrier that can be used to map it to a user-friendly name in the output and the second argument specifies the duration of the barrier. See [Layering](#layering) section for details. |
-| `void __quantum__qis__on_module_start(i64 %id)`    | Function to identify the start of a quantum module. The argument is a unique _id_ of the module. The tracer will have an option to treat module boundaries as barriers between layers and (_lower priority_) option to cache estimates for a module, executed multiple times. For example, a call to the function might be inserted into QIR, generated by the Q# compiler, immediately before the body code of a Q# `operation`. |
-| `void __quantum__qis__on_module_end(i64 %id)`      | Function to identify the end of a quantum module. The argument is a unique _id_ of the module and must match the _id_ supplied on start of the module. For example, a call to the function might be inserted into QIR, generated by the Q# compiler, immediately after the body code of a Q# `operation`. |
-| `void __quantum__qis__single_qubit_op(i32 %id, i32 %duration, %Qubit* %q)` | Function for counting operations that involve a single qubit. The first argument is the id of the operation. Multiple intrinsics can be assigned the same id, in which case they will be counted together. The second argument is duration to be assigned to the particular invocation of the operation. |
-| `void __quantum__qis__multi_qubit_op(i32 %id, i32 %duration, %Array* %qs)` | Function for counting operations that involve multiple qubits.|
-| `void __quantum__qis__single_qubit_op__ctl(i32 %id, i32 %duration, %Array* %ctls, %Qubit* %q)` | Function for counting controlled operations with single target qubit and `%ctls` array of controls. |
-| `void __quantum__qis__multi_qubit_op__ctl(i32 %id, i32 %duration, %Array* %ctls, %Array* %qs)` | Function for counting controlled operations with multiple target qubits and `%ctls` array of controls. |
-| `%Result* @__quantum__qis__single_qubit_measure(i32 %id, i32 %duration, %Qubit* %q)` | Function for counting measurements of a single qubit. The user can assign different operation ids for different measurement bases. |
-| `%Result* @__quantum__qis__joint_measure(i32 %id, i32 %duration, %Array* %qs)` | Function for counting joint-measurements of qubits. The user can assign different operation ids for different measurement bases. |
-| `void __quantum__qis__swap(%Qubit* %q1, %Qubit* %q2)` | See [Special handling of SWAP](#special-handling-of-swap) for details. |
-| `void __quantum__qis__apply_conditionally(%Array* %.rs1, %Array* %.rs2, %Callable* %.clb_on_equal, %Callable* %.clb_on_different)` | The first two arguments contain arrays of results to be compared pairwise. The third argument is a callable that represents the branch that would be executed if all results compared equal and the forth argument is a callable that represents the branch that would be executed if any of the results compared different. The tracer executes _both_ branches.|
-
-_Note on operation ids_: The user is responsible for using operation ids in a consistent manner. Operations with the
- same id will be counted by the tracer as the _same_ operation, even accross invocations with different number of target
- qubits or when different functors are applied.
-
-_Note on mapping Q# intrinsics to the methods above_: Q# compiler will support Tracer as a special target and will let
- the user to either choose some default mapping or specify their custom mapping. For example, see QIR-tracer tests in
- this project (`tracer-target.qs` specifies the mapping).
-
-The Resource Tracer will reuse qir-rt library while implementing the qis methods specified above.
+# Resource Tracer Design Document #
+
+The purpose of the Resource Tracer is to provide efficient and flexible way to estimate resources of a quantum program
+ in QIR representation. The estimates are calculated by simulating execution of the program (as opposed to the static
+ analysis). Please see [Resource Estimator](https://docs.microsoft.com/en-us/azure/quantum/user-guide/machines/resources-estimator)
+ for more background on resource estimation for quantum programs.
+
+To run against the tracer, the quantum program should comply with the
+ [QIR specifications](https://github.com/qir-alliance/qir-spec) as well as:
+
+1. convert _each_ used intrinsic operation into one of the Quantum Instruction Set (_qis_) operations supported by the
+ tracer (see the last section of this readme);
+1. (_optional_) provide callbacks for handling of conditional branches on a measurement (if not provided, the estimates
+ would cover only one branch of the execution);
+1. (_optional_) provide callbacks for start/end of quantum operations (if not provided, all operations will be treated
+ as inlined as if the whole program consisted of a single operation);
+1. (_optional_) provide callbacks for global barriers;
+1. (_optional_) provide description of mapping for frame tracking;
+1. (_optional_) provide names of operations for output (in the form of `tracer-config.hpp|cpp` files).
+
+The Resource Tracer will consist of:
+
+1. the bridge for the `__quantum__qis__*` methods listed below;
+2. the native implementation to back the `__quantum__qis__*` methods;
+3. the logic for partitioning gates into layers;
+4. the logic for frame tracking;
+5. output of the collected statistics;
+6. (_lower priority_) the scheduling component to optimize depth and/or width of the circuit.
+
+## Layering ##
+
+One of the goals of the tracer is to compute which of the quantum operations can be executed in parallel. Further in
+ this section we provide the defintions of used concepts and the description of how we group the operations into
+ _layers_, however, we hope that the following example of layering is intuitively clear.
+
+### Example of layering ###
+
+The diagram below shows an example of how a sequential program, represented by the left circuit, could be layered. The gates in light gray are of duration zero, the preferrred layer duration is 1, and the barrier,
+ represented by a vertical squiggle, is set to have duration 0.
+
+![layering example](layering_example.png?raw=true "Layering example diagram")
+
+Notice, that gate 9 is dropped because it cannot cross the barrier to be added into L(2,1).
+
+### Definitions ###
+
+Each quantum operation in a program can be assigned an integer value,  which we'll call its ___start time___. Some
+ operations might have non-zero duration, so they will also have ___end time___. For each qubit, there are also times
+ when the qubit is allocated and released. Start time of a gate cannot be less than allocation time of any of the qubits
+ the gate is using. If two gates or measurements use the same qubit, one of the gates must have start time greater than
+ or equal to the end time of the other. We'll call a particular assignment of times across a program its ___time function___.
+
+A sequentially executed quantum program can be assigned a trivial time function, when all quantum operations have
+ duration of 1 and unique start times, ordered to match the flow of the program. Layering compresses the timeline by
+ assuming that some operations might be executed simultaneously while allowing for different operations to have various
+ durations.
+
+Provided a valid _time_ function for the program a ___layer of duration N at time T, denoted as L(T,N),___
+ is a subset of operations in the program such that all of these operations have start time greater or equal _T_ and
+ finish time less than _T + N_. The program is ___layered___ if all gates in it are partitioned into layers, that don't
+ overlap in time. The union of all qubits that are involved in operations of a given layer, will be denoted _Qubits(T,N)_.
+
+A sequential program can be trivially layered such that each layer contains exactly one operation. Notice, that the
+ definition of layer doesn't require the gates to be executed _in parallel_. For example, all gates in a fully sequential
+ program can be also placed into a single layer L(0, infinity). Some gates might be considered to be very cheap and take
+ zero time to execute, those gates can be added to a layer even if they act on the same qubit another gate in this layer
+ is acting on and have to be executed sequentially within the layer.
+
+### The Resource Tracer's Layering Algorithm ###
+
+As the tracer is executing a sequential quantum program, it will compute a time function and corresponding layering
+ using the _conceptual_ algorithm, described below (aka "tetris algorithm"). The actual implementation of layering might
+ be done differently, as long as the resulting layering is the same as if running the conceptual algorithm.
+
+A layer _L(T,N)_ acts as a ___fence___ if it does _not_ accepts any new operations, even if these operations don't
+ involve qubits from _Qubits(T,N)_.
+
+__Conditional execution on measurement results__: The Tracer will execute LLVM IR's branching structures "as is",
+ depending on the values of the corresponding variables at runtime. To enable estimation of branches that depend on a
+ measurement result, the source Q# program must be authored in such a way that the Q# compiler will translate the
+ conditionals into corresponding callbacks to the tracer (`__quantum__qis__apply_conditionally`). The tracer will
+ execute _both branches_ of the conditional statement to compute the upper bound estimate. The conditional callbacks
+ will mark the layers that contain measurements that produced the results used in conditionals as _fences_ for the
+ duration of the conditional callback.
+
+A user can create special layers that act as permanent _fences_ by calling `__quantum__qis__inject_barrier` function. The
+ user can choose duration of a barrier which would affect start time of the following layers but no operations will be
+ added to a barrier, independent of its duration. _Terminology note_: 'fence' is a role of layer, which might be assigned
+ to a layer temporarily or permanently; 'barrier' is a special layer the user can inject that has the role of a permanent
+ fence and contains no operations.
+
+__TODO__: figure out which operations should or should _not_ be supported inside conditional callbacks. For example:
+
+- nested conditional callbacks;
+- measurements;
+- opening and closing operations of tracked frames (if tracking is set up).
+
+__Caching__ (lower priority): It might be a huge perf win if the Resource Tracer could cache statistics for repeated
+ computations. The Tracer will have an option to cache layering results per quantum module if the boundaries of modules
+ are treated as barriers.
+
+#### The conceptual algorithm ####
+
+Note: The tracer assumes that the preferred layer duration is _P_.
+
+1. The first encountered operation of duration _N_, where either _N > 0_ or the operation involves multiple qubits, is
+ added into layer _L(0, max(P,N))_. The value of _conditional fence_ variable on the tracer is set to 0.
+1. When conditional callback is encountered, the layer _L(t,N)_ of the measurement that produced the result used in the
+ conditional callback, is looked up and the _conditional fence_ is set to _t + N_. At the end of the conditional callback
+ _conditional fence_ is reset to 0. (Effectively, no operations, conditioned on the result of a measurement, can happen
+ before or in the same layer as the measurement, even if they don't involve the measured qubits.)
+1. Suppose, there are already layers _L(0,N0), ... , L(k,Nk)_ and the operation being executed is a single-qubit _op_ of
+ duration __0__ (controlled and multi-qubit operations of duration 0 are treated the same as non-zero operations).
+
+    - Scan from [boundaries included] _L(k,Nk)_ to _L(conditional fence,Nf)_ until find a layer _L(t,Nt)_
+     such that _Qubits(t,Nt)_ contains the qubit of _op_.
+    - Add _op_ into this layer.
+    - If no such layer is found, add _op_ to the list of pending operations on the qubit.
+    - At the end of the program still pending operations will be ignored.
+
+1. Suppose, there are already layers _L(0,N0), ... , L(k,Nk)_ and the operation being executed is _op_ of duration _N > 0_
+ or it involves more than one qubit.
+
+    - Scan from [boundaries included] _L(k,Nk)_ to _L(conditional fence,Nf)_ until find a layer _L(w,Nw)_
+     such that _Qubits(w,Nw)_ contain some of _op_'s qubits.
+    - If _L(w,Nw)_ is found and _op_ can be added into it without increasing the layer's duration, add _op_ into
+     _L(w,Nw)_, otherwise set _L(w,Nw) = L(conditional fence,Nf)_.
+    - If _op_ hasn't been added to a layer, scan from [boundaries included] _L(w,Nw)_ to _L(k,Nk)_ until find
+     a layer _L(t,Nt)_ such that _N <= Nt_ (notice, that this layer cannot contain any qubits from _op_).
+    - If _L(t,Nt)_ is found, add _op_ into this layer.
+    - If _op_ hasn't been added to a layer, add _op_ into a new layer _L(k+Nk, max(P, N))_.
+    - Add the pending operations of all _op_'s qubits into the same layer and clear the pending lists of these qubits.
+
+## Special handling of SWAP ##
+
+The tracer will provide a way to handle SWAP as, effectively, renaming of the involved qubits. The users will have the
+ choice of using the special handling versus treating the gate as a standard counted intrinsic.
+
+## Frame tracking ##
+
+A user might want to count differently operations that are applied in a different state. For example, if Hadamard gate
+ is applied to a qubit and then Rz gate, a user might want to count it as if Rz were executed instead.
+ The frame is closed when the state of the qubit is reset (in Hadamard's case, another Hadamard operator is applied to
+ the qubit). The user will be able to register the required frame tracking with the tracer via a C++ registration
+ callback.
+
+The descriptor of the frame will contain the following information and will be provided to the Tracer when initializing
+ it in C++.
+
+- openingOp: the operation id that opens the frame on the qubits this operation is applied to
+- closingOp: the operation id that closes the frame on the qubits this operation is applied to
+- vector of: { bitmask_ctls, bitmask_targets, operationIdOriginal, operationIdMapped }
+
+The closing operation will be ignored if the frame on the qubit hasn't been open. The bitmasks define which of the qubits
+ should be in an open frame to trigger the mapping. For non-controlled operations the first mask will be ignored. To
+ begin with, the tracer will support frame mapping for up to 8 control/target qubits.
+
+__TBD__: C++ definitions of the structure above + the interface to register frame tracking with the Tracer.
+
+## Output format ##
+
+The tracer will have options to output the estimates into command line or into a file, specified by the user. In both
+ cases the output will be in the same format:
+
+- column separator is configurable (the regex expressions below use comma as separator)
+- the first column specifies the time _t_ of a layer _L(t, n)_ or of a barrier
+- the second column contains the optional name of the layer or the barrier
+- the remaining columns contain counts per operation in the layer (all zeros in case of a barrier)
+
+- The first row is a header row: `layer_id,name(,[0-9a-zA-Z]+)*`. The fragment `(,[0-9a-zA-Z]+)*` lists operation
+ names or their ids if the names weren't provided by the user.
+- The following rows contain statistics per layer: `[0-9]+,[a-zA-Z]*(,([0-9]*))*`.
+- The rows are sorted in order of increasing layer time.
+- Zero counts for the statistics _can_ be replaced with empty string.
+
+The map of operation ids to names can be passed to the tracer's constructor as `std::unordered_map<OpId, std::string>`.
+ The mapping can be partial, ids will be used in the ouput for unnamed operations.
+
+Example of valid output:
+
+```csv
+layer_id,name,Y,Z,5
+0,,0,1,0
+1,,0,0,1
+2,b,0,0,0
+4,,0,1,0
+8,,1,0,0
+```
+
+## Depth vs width optimizations ##
+
+TBD but lower priority.
+
+## List of `__quantum__qis__*` methods, supported by the Tracer ##
+
+| Signature                                             | Description                                                  |
+| :---------------------------------------------------- | :----------------------------------------------------------- |
+| `void __quantum__qis__inject_barrier(i32 %id, i32 %duration)` | Function to insert a barrier. The first argument is the id of the barrier that can be used to map it to a user-friendly name in the output and the second argument specifies the duration of the barrier. See [Layering](#layering) section for details. |
+| `void __quantum__qis__on_module_start(i64 %id)`    | Function to identify the start of a quantum module. The argument is a unique _id_ of the module. The tracer will have an option to treat module boundaries as barriers between layers and (_lower priority_) option to cache estimates for a module, executed multiple times. For example, a call to the function might be inserted into QIR, generated by the Q# compiler, immediately before the body code of a Q# `operation`. |
+| `void __quantum__qis__on_module_end(i64 %id)`      | Function to identify the end of a quantum module. The argument is a unique _id_ of the module and must match the _id_ supplied on start of the module. For example, a call to the function might be inserted into QIR, generated by the Q# compiler, immediately after the body code of a Q# `operation`. |
+| `void __quantum__qis__single_qubit_op(i32 %id, i32 %duration, %Qubit* %q)` | Function for counting operations that involve a single qubit. The first argument is the id of the operation. Multiple intrinsics can be assigned the same id, in which case they will be counted together. The second argument is duration to be assigned to the particular invocation of the operation. |
+| `void __quantum__qis__multi_qubit_op(i32 %id, i32 %duration, %Array* %qs)` | Function for counting operations that involve multiple qubits.|
+| `void __quantum__qis__single_qubit_op__ctl(i32 %id, i32 %duration, %Array* %ctls, %Qubit* %q)` | Function for counting controlled operations with single target qubit and `%ctls` array of controls. |
+| `void __quantum__qis__multi_qubit_op__ctl(i32 %id, i32 %duration, %Array* %ctls, %Array* %qs)` | Function for counting controlled operations with multiple target qubits and `%ctls` array of controls. |
+| `%Result* @__quantum__qis__single_qubit_measure(i32 %id, i32 %duration, %Qubit* %q)` | Function for counting measurements of a single qubit. The user can assign different operation ids for different measurement bases. |
+| `%Result* @__quantum__qis__joint_measure(i32 %id, i32 %duration, %Array* %qs)` | Function for counting joint-measurements of qubits. The user can assign different operation ids for different measurement bases. |
+| `void __quantum__qis__swap(%Qubit* %q1, %Qubit* %q2)` | See [Special handling of SWAP](#special-handling-of-swap) for details. |
+| `void __quantum__qis__apply_conditionally(%Array* %.rs1, %Array* %.rs2, %Callable* %.clb_on_equal, %Callable* %.clb_on_different)` | The first two arguments contain arrays of results to be compared pairwise. The third argument is a callable that represents the branch that would be executed if all results compared equal and the forth argument is a callable that represents the branch that would be executed if any of the results compared different. The tracer executes _both_ branches.|
+
+_Note on operation ids_: The user is responsible for using operation ids in a consistent manner. Operations with the
+ same id will be counted by the tracer as the _same_ operation, even accross invocations with different number of target
+ qubits or when different functors are applied.
+
+_Note on mapping Q# intrinsics to the methods above_: Q# compiler will support Tracer as a special target and will let
+ the user to either choose some default mapping or specify their custom mapping. For example, see QIR-tracer tests in
+ this project (`tracer-target.qs` specifies the mapping).
+
+The Resource Tracer will reuse qir-rt library while implementing the qis methods specified above.