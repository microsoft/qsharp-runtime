#include <ostream> // std::endl
#include "QirTypes.hpp"
#include "QirRuntime.hpp" // QIR_SHARED_API for quantum__rt__message.
#include "OutputStream.hpp"

// Public API:
extern "C"
{
<<<<<<< HEAD
    void __quantum__rt__message(QirString* qstr)   // NOLINT
=======
    void quantum__rt__message(QirString* qstr) // NOLINT
>>>>>>> 70d0e339
    {
        Microsoft::Quantum::OutputStream::Get() << qstr->str << std::endl;
    }
} // extern "C"<|MERGE_RESOLUTION|>--- conflicted
+++ resolved
@@ -6,11 +6,7 @@
 // Public API:
 extern "C"
 {
-<<<<<<< HEAD
-    void __quantum__rt__message(QirString* qstr)   // NOLINT
-=======
-    void quantum__rt__message(QirString* qstr) // NOLINT
->>>>>>> 70d0e339
+    void __quantum__rt__message(QirString* qstr) // NOLINT
     {
         Microsoft::Quantum::OutputStream::Get() << qstr->str << std::endl;
     }
