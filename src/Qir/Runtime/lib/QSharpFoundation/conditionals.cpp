// Copyright (c) Microsoft Corporation.
// Licensed under the MIT License.

#include <cassert>
#include <stdexcept>

#include "qsharp__foundation__qis.hpp"

#include "QirTypes.hpp"
#include "QirRuntime.hpp"

static bool ArraysContainEqualResults(QirArray* rs1, QirArray* rs2)
{
    assert(rs1 != nullptr && rs2 != nullptr && rs1->count == rs2->count);
    assert(rs1->itemSizeInBytes == sizeof(void*)); // the array should contain pointers to RESULT
    assert(rs2->itemSizeInBytes == sizeof(void*)); // the array should contain pointers to RESULT

    RESULT** results1 = reinterpret_cast<RESULT**>(rs1->buffer);
    RESULT** results2 = reinterpret_cast<RESULT**>(rs2->buffer);
    for (QirArray::TItemCount i = 0; i < rs1->count; i++)
    {
        if (!__quantum__rt__result_equal(results1[i], results2[i]))
        {
            return false;
        }
    }
    return true;
}

extern "C"
{
    void __quantum__qis__applyifelseintrinsic__body(RESULT* r, QirCallable* clbOnZero, QirCallable* clbOnOne)
    {
        QirCallable* clb = __quantum__rt__result_equal(r, __quantum__rt__result_get_zero()) ? clbOnZero : clbOnOne;
        clb->Invoke();
    }

<<<<<<< HEAD
    void __quantum__qis__applyconditionallyintrinsic__body(
        QirArray* rs1,
        QirArray* rs2,
        QirCallable* clbOnAllEqual,
        QirCallable* clbOnSomeDifferent)
=======
    void quantum__qis__applyconditionallyintrinsic__body(QirArray* rs1, QirArray* rs2, QirCallable* clbOnAllEqual,
                                                         QirCallable* clbOnSomeDifferent)
>>>>>>> 70d0e339
    {
        QirCallable* clb = ArraysContainEqualResults(rs1, rs2) ? clbOnAllEqual : clbOnSomeDifferent;
        clb->Invoke();
    }
}<|MERGE_RESOLUTION|>--- conflicted
+++ resolved
@@ -35,16 +35,8 @@
         clb->Invoke();
     }
 
-<<<<<<< HEAD
-    void __quantum__qis__applyconditionallyintrinsic__body(
-        QirArray* rs1,
-        QirArray* rs2,
-        QirCallable* clbOnAllEqual,
-        QirCallable* clbOnSomeDifferent)
-=======
-    void quantum__qis__applyconditionallyintrinsic__body(QirArray* rs1, QirArray* rs2, QirCallable* clbOnAllEqual,
-                                                         QirCallable* clbOnSomeDifferent)
->>>>>>> 70d0e339
+    void __quantum__qis__applyconditionallyintrinsic__body(QirArray* rs1, QirArray* rs2, QirCallable* clbOnAllEqual,
+                                                           QirCallable* clbOnSomeDifferent)
     {
         QirCallable* clb = ArraysContainEqualResults(rs1, rs2) ? clbOnAllEqual : clbOnSomeDifferent;
         clb->Invoke();
