--- conflicted
+++ resolved
@@ -129,17 +129,10 @@
         $OutPath = Resolve-Path (Join-Path $PSScriptRoot $OutPath);
     }
     Push-Location (Join-Path $PSScriptRoot $PackageDirectory)
-<<<<<<< HEAD
         cargo package --allow-dirty;
         # Copy only the .crate file, since we don't need all the intermediate
         # artifacts brought in by the full folder under target/package.
-        Copy-Item -Force (Join-Path . "target" "package" "*.crate") $OutPath;
-=======
-    cargo package;
-    # Copy only the .crate file, since we don't need all the intermediate
-    # artifacts brought in by the full folder under target/package.
-    Copy-Item -Force (Join-Path $PSScriptRoot .. "target" "package" "*.crate") $OutPath;
->>>>>>> d6ec661b
+        Copy-Item -Force (Join-Path $PSScriptRoot .. "target" "package" "*.crate") $OutPath;
     Pop-Location
 }
 
