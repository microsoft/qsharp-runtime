# Copyright (c) Microsoft Corporation. All rights reserved.
# Licensed under the MIT License.

$ErrorActionPreference = 'Stop'

& "$PSScriptRoot/set-env.ps1"
$all_ok = $True

$RepoRoot = Resolve-Path (Join-Path $PSScriptRoot "..");

Write-Host "##[info]Copy Native simulator xplat binaries"
pushd (Join-Path $PSScriptRoot ../src/Simulation/Native)
    If (-not (Test-Path 'osx')) { mkdir 'osx' }
    If (-not (Test-Path 'linux')) { mkdir 'linux' }
    If (-not (Test-Path 'win10')) { mkdir 'win10' }

    $DROP = "$Env:DROP_NATIVE/src/Simulation/Native/build/drop"
    If (Test-Path "$DROP/libMicrosoft.Quantum.Simulator.Runtime.dylib") { copy "$DROP/libMicrosoft.Quantum.Simulator.Runtime.dylib" "osx/Microsoft.Quantum.Simulator.Runtime.dll" }
    If (Test-Path "$DROP/libMicrosoft.Quantum.Simulator.Runtime.so") { copy "$DROP/libMicrosoft.Quantum.Simulator.Runtime.so"  "linux/Microsoft.Quantum.Simulator.Runtime.dll" }

    $DROP = "$Env:DROP_NATIVE/qdk_sim_rs";
    if (Test-Path "$DROP/libqdk_sim.dylib") {
        Copy-Item "$DROP/libqdk_sim.dylib" "osx/Microsoft.Quantum.Experimental.Simulators.Runtime.dll"
    }
    if (Test-Path "$DROP/libqdk_sim.so") {
        Copy-Item "$DROP/libqdk_sim.so" "linux/Microsoft.Quantum.Experimental.Simulators.Runtime.dll"
    }
    if (Test-Path "$DROP/qdk_sim.dll") {
        Copy-Item "$DROP/qdk_sim.dll"  "win10/Microsoft.Quantum.Experimental.Simulators.Runtime.dll"
    }
Pop-Location


function Pack-One() {
<<<<<<< HEAD
    Param($project, $option1 = "", $option2 = "", $option3 = "")
    nuget pack (Join-Path $PSScriptRoot $project) `
=======
    Param(
        $project, 
        $option1 = "",
        $option2 = "",
        $option3 = "",
        [switch]$ForcePrerelease
    )

    if ($ForcePrerelease) {
        $version = ($Env:NUGET_VERSION -split "-")[0] + "-alpha"
    } else {
        $version = $Env:NUGET_VERSION
    }

    nuget pack $project `
>>>>>>> c84d56d9
        -OutputDirectory $Env:NUGET_OUTDIR `
        -Properties Configuration=$Env:BUILD_CONFIGURATION `
        -Version $version `
        -Verbosity detailed `
        -SymbolPackageFormat snupkg `
        $option1 `
        $option2 `
        $option3

    if ($LastExitCode -ne 0) {
        Write-Host "##vso[task.logissue type=error;]Failed to pack $project"
        $script:all_ok = $False
    }
}

function Pack-Dotnet() {
    Param(
        $project, 
        $option1 = "",
        $option2 = "",
        $option3 = "",
        [switch]$ForcePrerelease
    )

    if ("" -ne "$Env:ASSEMBLY_CONSTANTS") {
        $props = @("/property:DefineConstants=$Env:ASSEMBLY_CONSTANTS");
    }  else {
        $props = @();
    }
<<<<<<< HEAD
    dotnet pack (Join-Path $PSScriptRoot $project) `
=======

    if ($ForcePrerelease) {
        $version = ($Env:NUGET_VERSION -split "-")[0] + "-alpha"
    } else {
        $version = $Env:NUGET_VERSION
    }

    dotnet pack $project `
>>>>>>> c84d56d9
        -o $Env:NUGET_OUTDIR `
        -c $Env:BUILD_CONFIGURATION `
        -v detailed `
        --no-build `
        @props `
        /property:Version=$Env:ASSEMBLY_VERSION `
        /property:PackageVersion=$version `
        $option1 `
        $option2 `
        $option3

    if ($LastExitCode -ne 0) {
        Write-Host "##vso[task.logissue type=error;]Failed to pack $project."
        $script:all_ok = $False
    }
}


function Pack-Crate() {
    param(
        [string]
        $PackageDirectory,

        [string]
        $OutPath
    );

    "##[info]Packing crate at $PackageDirectory to $OutPath..." | Write-Host

    $releaseFlag = "$Env:BUILD_CONFIGURATION" -eq "Release" ? @("--release") : @();

    # Resolve relative to where the build script is located,
    # not the PackageDirectory.
    if (-not [IO.Path]::IsPathRooted($OutPath)) {
        $OutPath = Resolve-Path (Join-Path $PSScriptRoot $OutPath);
    }
    Push-Location (Join-Path $PSScriptRoot $PackageDirectory)
        cargo package @releaseFlag;
        Copy-Item -Force -Recurse (Join-Path . "target" "package") $OutPath;
    Pop-Location
}

function Pack-Wheel() {
    param(
        [string]
        $PackageDirectory,

        [string]
        $OutPath
    );

    "##[info]Packing wheel at $PackageDirectory to $OutPath..." | Write-Host

    # Resolve relative to where the build script is located,
    # not the PackageDirectory.
    if (-not [IO.Path]::IsPathRooted($OutPath)) {
        $OutPath = Resolve-Path (Join-Path $PSScriptRoot $OutPath);
    }
    Push-Location (Join-Path $PSScriptRoot $PackageDirectory)
        pip wheel --wheel-dir $OutPath .;
    Pop-Location
}

Write-Host "##[info]Using nuget to create packages"
Pack-Dotnet '../src/Azure/Azure.Quantum.Client/Microsoft.Azure.Quantum.Client.csproj'
Pack-One '../src/Simulation/CSharpGeneration/Microsoft.Quantum.CSharpGeneration.fsproj' '-IncludeReferencedProjects'
Pack-Dotnet '../src/Simulation/EntryPointDriver/Microsoft.Quantum.EntryPointDriver.csproj'
Pack-Dotnet '../src/Simulation/Core/Microsoft.Quantum.Runtime.Core.csproj'
Pack-Dotnet '../src/Simulation/TargetDefinitions/Interfaces/Microsoft.Quantum.Targets.Interfaces.csproj'
Pack-Dotnet '../src/Simulation/QSharpFoundation/Microsoft.Quantum.QSharp.Foundation.csproj'
Pack-Dotnet '../src/Simulation/QSharpCore/Microsoft.Quantum.QSharp.Core.csproj'
Pack-Dotnet '../src/Simulation/Type1Core/Microsoft.Quantum.Type1.Core.csproj'
Pack-Dotnet '../src/Simulation/Type2Core/Microsoft.Quantum.Type2.Core.csproj'
Pack-Dotnet '../src/Simulation/Type3Core/Microsoft.Quantum.Type3.Core.csproj'
Pack-One '../src/Simulation/Simulators/Microsoft.Quantum.Simulators.nuspec'
Pack-One '../src/Quantum.Development.Kit/Microsoft.Quantum.Development.Kit.nuspec'
Pack-One '../src/Xunit/Microsoft.Quantum.Xunit.csproj'
<<<<<<< HEAD
Pack-Crate -PackageDirectory "../src/Simulation/qdk_sim_rs" -OutPath $Env:CRATE_OUTDIR;
Pack-Wheel -PackageDirectory "../src/Simulation/qdk_sim_rs" -OutPath $Env:WHEEL_OUTDIR;
=======
Pack-One '../src/Qir/Runtime/Microsoft.Quantum.Qir.Runtime.nuspec' -ForcePrerelease
>>>>>>> c84d56d9

if (-not $all_ok) {
    throw "At least one project failed to pack. Check the logs."
}<|MERGE_RESOLUTION|>--- conflicted
+++ resolved
@@ -32,10 +32,6 @@
 
 
 function Pack-One() {
-<<<<<<< HEAD
-    Param($project, $option1 = "", $option2 = "", $option3 = "")
-    nuget pack (Join-Path $PSScriptRoot $project) `
-=======
     Param(
         $project, 
         $option1 = "",
@@ -50,8 +46,7 @@
         $version = $Env:NUGET_VERSION
     }
 
-    nuget pack $project `
->>>>>>> c84d56d9
+    nuget pack (Join-Path $PSScriptRoot $project) `
         -OutputDirectory $Env:NUGET_OUTDIR `
         -Properties Configuration=$Env:BUILD_CONFIGURATION `
         -Version $version `
@@ -81,9 +76,6 @@
     }  else {
         $props = @();
     }
-<<<<<<< HEAD
-    dotnet pack (Join-Path $PSScriptRoot $project) `
-=======
 
     if ($ForcePrerelease) {
         $version = ($Env:NUGET_VERSION -split "-")[0] + "-alpha"
@@ -91,8 +83,7 @@
         $version = $Env:NUGET_VERSION
     }
 
-    dotnet pack $project `
->>>>>>> c84d56d9
+    dotnet pack (Join-Path $PSScriptRoot $project) `
         -o $Env:NUGET_OUTDIR `
         -c $Env:BUILD_CONFIGURATION `
         -v detailed `
@@ -170,12 +161,9 @@
 Pack-One '../src/Simulation/Simulators/Microsoft.Quantum.Simulators.nuspec'
 Pack-One '../src/Quantum.Development.Kit/Microsoft.Quantum.Development.Kit.nuspec'
 Pack-One '../src/Xunit/Microsoft.Quantum.Xunit.csproj'
-<<<<<<< HEAD
 Pack-Crate -PackageDirectory "../src/Simulation/qdk_sim_rs" -OutPath $Env:CRATE_OUTDIR;
 Pack-Wheel -PackageDirectory "../src/Simulation/qdk_sim_rs" -OutPath $Env:WHEEL_OUTDIR;
-=======
 Pack-One '../src/Qir/Runtime/Microsoft.Quantum.Qir.Runtime.nuspec' -ForcePrerelease
->>>>>>> c84d56d9
 
 if (-not $all_ok) {
     throw "At least one project failed to pack. Check the logs."
