<?xml version="1.0" encoding="utf-8"?>
<Project xmlns="http://schemas.microsoft.com/developer/msbuild/2003">
  <!--
    This is the main compilation target for Q# files.
    It calls the Q# compiler (qsc.dll) to generate C# files that are then added as part of the compilation files
    of this project.
  -->
  <Target Name="QsharpCompile"
      Inputs="@(QsharpFiles)"
      Outputs="$(QsharpSrcOutDir)\$(QsharpTree)"
      DependsOnTargets="QsharpPrepare"
      BeforeTargets="CheckForDuplicateItems;CoreCompile"
      Condition="$(RunQsc)">
    <PropertyGroup>
      <QscCommand>$(QscExe) $(QsharpDocsGen) --test --qst $(QsharpTree) --input &quot;@(QsharpFiles,'&quot; &quot;')&quot; --references &quot;@(QsReferences,'&quot; &quot;')&quot; --output $(QsharpSrcOutDir)</QscCommand>
    </PropertyGroup>
    <MakeDir Directories="$(QsharpSrcOutDir)" />
    <MakeDir Condition="$(RunQDocGen)" Directories="$(QsharpDocsOutDir)" />
    <WriteLinesToFile File="$(QsharpOutDir)qsc-command.txt" Lines=":: files ::;@(QsharpFiles);:: qsim ::;$(QSimDll);;:: references ::;@(QsReferences);:: command ::;$(QscCommand)" Overwrite="true"/>
    <!-- Remove all existing codegen files first: -->
    <ItemGroup>
      <QsharpCodegenFiles Include="$(QsharpSrcOutDir)**\*.*" />
    </ItemGroup>
    <Delete Files="@(QsharpCodegenFiles)" />
    <Exec Command="$(QscCommand)" />
    <ItemGroup>
<<<<<<< HEAD
      <EmbeddedResource Include="$(QsharpSrcOutDir)\$(QsharpTree)" LogicalName="__qsharp_data__.bson" Visible="false" />
=======
      <EmbeddedResource Include="$(QsharpSrcOutDir)\$(QsharpTree).bson" LogicalName="__qsharp_data__.bson" Visible="false" />
>>>>>>> 58f873dc
      <Compile Include="$(QsharpSrcOutDir)**\*.g.cs" Visible="false" />
    </ItemGroup>
  </Target>

  <!--
    Removes all the intermediate build outputs.
  -->
  <Target Name="QsharpClean" 
      DependsOnTargets="QsharpPrepare" 
      BeforeTargets="Clean">
    <ItemGroup>
      <QsharpBuiltFiles Include="$(QsharpOutDir)**\*.*" />
    </ItemGroup>
    <Delete Files="@(QsharpBuiltFiles)" />
  </Target>

  <!--
    Helper target that sets the variables needed for Q# compilation.
  -->
  <Target Name="QsharpPrepare" 
      DependsOnTargets="ResolveAssemblyReferences" 
      BeforeTargets="CoreCompile;QsharpClean">
    <ItemGroup>
      <QsReferences Include="@(ReferencePath)" Condition="$([System.Text.RegularExpressions.Regex]::IsMatch(%(FullPath), '(?i)system.|mscorlib|netstandard.library|microsoft.netcore.app')) == false" />
      <QsharpFiles Include="@(QsharpCompile)">
        <Visible>false</Visible>
      </QsharpFiles>
      <SkippedQsharpFiles Include="**\*.qs" Exclude="@(QsharpFiles);@(QsharpIgnore)">
        <Visible>false</Visible>
      </SkippedQsharpFiles>
    </ItemGroup>
    <PropertyGroup>
      <QsharpOutDir Condition="'$(QsharpOutDir)' == ''">$(BaseIntermediateOutputPath)qsharp</QsharpOutDir>
      <QsharpOutDir Condition="!HasTrailingSlash('$(QsharpOutDir)')">$(QsharpOutDir)\</QsharpOutDir>
      <QsharpSrcOutDir Condition="'$(QsharpSrcOutDir)' == ''">$(QsharpOutDir)src\</QsharpSrcOutDir>
      <QsharpFormatBackupDir Condition="'$(QsharpFormatBackupDir)' == ''">$(QsharpOutDir).backup.$([System.DateTime]::Now.ToString(`yyyyMMddhhmmss`))</QsharpFormatBackupDir>
      <QsharpDocsOutDir Condition="'$(QsharpDocsOutDir)' == ''">$(QsharpOutDir)docs\</QsharpDocsOutDir>
      <QsharpDocsGen Condition="$(RunQDocGen)">--doc $(QsharpDocsOutDir)</QsharpDocsGen>
<<<<<<< HEAD
      <QsharpTree Condition="'$(QsharpTree)' == ''">$(AssemblyName).bson</QsharpTree>
=======
      <QsharpTree Condition="'$(QsharpTree)' == ''">$([System.String]::Copy('$(AssemblyName)').Replace(' ',''))</QsharpTree>
>>>>>>> 58f873dc
    </PropertyGroup>
    <Warning
        Condition="'@(SkippedQbFiles)' != ''"
        Text="Some .qs files in your project will be skipped during build: @(SkippedQsharpFiles)" />
  </Target>
</Project><|MERGE_RESOLUTION|>--- conflicted
+++ resolved
@@ -24,11 +24,7 @@
     <Delete Files="@(QsharpCodegenFiles)" />
     <Exec Command="$(QscCommand)" />
     <ItemGroup>
-<<<<<<< HEAD
-      <EmbeddedResource Include="$(QsharpSrcOutDir)\$(QsharpTree)" LogicalName="__qsharp_data__.bson" Visible="false" />
-=======
       <EmbeddedResource Include="$(QsharpSrcOutDir)\$(QsharpTree).bson" LogicalName="__qsharp_data__.bson" Visible="false" />
->>>>>>> 58f873dc
       <Compile Include="$(QsharpSrcOutDir)**\*.g.cs" Visible="false" />
     </ItemGroup>
   </Target>
@@ -67,11 +63,7 @@
       <QsharpFormatBackupDir Condition="'$(QsharpFormatBackupDir)' == ''">$(QsharpOutDir).backup.$([System.DateTime]::Now.ToString(`yyyyMMddhhmmss`))</QsharpFormatBackupDir>
       <QsharpDocsOutDir Condition="'$(QsharpDocsOutDir)' == ''">$(QsharpOutDir)docs\</QsharpDocsOutDir>
       <QsharpDocsGen Condition="$(RunQDocGen)">--doc $(QsharpDocsOutDir)</QsharpDocsGen>
-<<<<<<< HEAD
-      <QsharpTree Condition="'$(QsharpTree)' == ''">$(AssemblyName).bson</QsharpTree>
-=======
       <QsharpTree Condition="'$(QsharpTree)' == ''">$([System.String]::Copy('$(AssemblyName)').Replace(' ',''))</QsharpTree>
->>>>>>> 58f873dc
     </PropertyGroup>
     <Warning
         Condition="'@(SkippedQbFiles)' != ''"
